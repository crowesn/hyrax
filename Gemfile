--- conflicted
+++ resolved
@@ -7,13 +7,9 @@
 gem 'blacklight', '~> 3.3.2'
 gem 'hydra-head', '~> 4.0.0'
 gem 'active-fedora', :git => 'git://github.com/psu-stewardship/active_fedora.git' 
-<<<<<<< HEAD
-gem 'rmagick', '~> 2.13.1'
-=======
 
 # the :require arg is necessary on Linux-based hosts
 gem 'rmagick', '~> 2.13.1', :require => 'RMagick'
->>>>>>> 1510fdd7
 gem 'devise', '~> 2.0.4'
 gem 'delayed_job_active_record', '~> 0.3.2'
 gem 'noid', '~> 0.5.5'
