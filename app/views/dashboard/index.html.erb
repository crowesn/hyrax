<%#
Copyright © 2012 The Pennsylvania State University

Licensed under the Apache License, Version 2.0 (the "License");
you may not use this file except in compliance with the License.
You may obtain a copy of the License at

http://www.apache.org/licenses/LICENSE-2.0

Unless required by applicable law or agreed to in writing, software
distributed under the License is distributed on an "AS IS" BASIS,
WITHOUT WARRANTIES OR CONDITIONS OF ANY KIND, either express or implied.
See the License for the specific language governing permissions and
limitations under the License.
%>

<<<<<<< HEAD
<% content_for :js_head do %>

  <script type = "text/javascript"> 

    // function to hide or show the batch update buttons based on how may items are checked
    function toggleButtons(forceOn, otherPage ){
      forceOn = typeof forceOn !== 'undefined' ? forceOn : false
      otherPage = typeof otherPage !== 'undefined' ? otherPage : <%= !@batch_part_on_other_page %>
      var n = $(".batch_toggle:checked").length;
      if ((n>0) || (forceOn)) {
          $('.batch-select-all').show();
          $('.button_to').show();
      } else if ( otherPage){
          $('.batch-select-all').hide();
          $('.button_to').hide();
      }
      $("body").css("cursor", "auto");
=======
<% javascript 'video.js' %>
<% javascript 'audio.min.js' %>
<% stylesheet 'video-js.css' %>
<% javascript 'dashboard.js' %>
<% javascript 'swfobject.js' %>

<script type = "text/javascript"> 

  // function to hide or show the batch update buttons based on how may items are checked
  function toggleButtons(forceOn, otherPage ){
    forceOn = typeof forceOn !== 'undefined' ? forceOn : false
    otherPage = typeof otherPage !== 'undefined' ? otherPage : <%= !@batch_part_on_other_page %>
    var n = $(".batch_toggle:checked").length;
    if ((n>0) || (forceOn)) {
        $('.batch-select-all').show();
        $('.button_to').show();
    } else if ( otherPage){
        $('.batch-select-all').hide();
        $('.button_to').hide();
>>>>>>> 780ede63
    }
  </script>
<% end %>
<% content_for :local_js do %>

  initialize_audio();
  
  function getSingleUse( id){
    <% rurl = root_url %>
    <% rurl = rurl.slice(0,rurl.length-1) if rurl[rurl.length-1] == '/' %>
    var resp = $.ajax({
      headers: {Accept : "application/javascript"},      
      type: 'get',
      url: '<%=rurl %>/single_use_link/generate_show/'+id.slice(10),
      async: false,
    });
    $('#'+id).attr('singleUse',resp.responseText);
   return resp;
 }
  
  
  // Load clipboard swif 
  $(document).ready(function(){
      var singleUse;
      <% rurl = root_url %>
      <% rurl = rurl.slice(0,rurl.length-1) if rurl[rurl.length-1] == '/' %>
      if (typeof swfobject !== 'undefined' && swfobject.getFlashPlayerVersion().major !== 0){       
        copy_links = $('a.copypaste');
        for(var i=0; i < copy_links.length; i++) 
        {
          setTimeout(getSingleUse(copy_links[i].id),1);                
          $('#'+ copy_links[i].id).zclip({
            path: '/assets/ZeroClipboard.swf',
            copy: function() {            
                var singleUse = $('#'+this.id).attr('singleUse');
                return '<%=rurl%>' + singleUse;
            },
            afterCopy: function(f) {
              alert("A single use link to "+$('#src_copy_link'+this.id.slice(10))[0].text+" was copied to your clip board.");
              setTimeout(getSingleUse(this.id),5);                
            }
            
          });
        }
      } else {
        $('a.copypaste').click(function(){
           var singleUse = getSingleUse(this.id);
           var url = '<%=rurl%>' + singleUse.responseText;
           alert('Your Single Use Link: '+url);
           return false;
        });
      }
  
      // hide or show the batch update buttons file selections
      $(".batch_toggle").bind('click', function(e) {
           e.preventDefault();
           toggleButtons();
       });
  });


  // hide or show the batch update buttons on page startup
  toggleButtons(<%= !@empty_batch %>);
      

  $('#documents').batchEdit();


 <% end %>


<% content_for :local_css do %>

.audiojs {
  width: 38px;
  float: left;  
}

audio {
  width: 38px;
  float: left;
}

.batch-select-all, .button_to {
 
  float: right;
  padding-left: 6px;
  padding-top: 0px;
  padding-top: 0px;
}

.bedit {
  width: 65%;
 }
 
.batch-select-all .btn-primary {
  background-color:#da4f49;background-image:-moz-linear-gradient(top, #ee5f5b, #bd362f);background-image:-ms-linear-gradient(top, #ee5f5b, #bd362f);background-image:-webkit-gradient(linear, 0 0, 0 100%, from(#ee5f5b), to(#bd362f));background-image:-webkit-linear-gradient(top, #ee5f5b, #bd362f);background-image:-o-linear-gradient(top, #ee5f5b, #bd362f);background-image:linear-gradient(top, #ee5f5b, #bd362f);background-repeat:repeat-x;filter:progid:DXImageTransform.Microsoft.gradient(startColorstr='#ee5f5b', endColorstr='#bd362f', GradientType=0);border-color:#bd362f #bd362f #802420;border-color:rgba(0, 0, 0, 0.1) rgba(0, 0, 0, 0.1) rgba(0, 0, 0, 0.25);*background-color:#bd362f;filter:progid:DXImageTransform.Microsoft.gradient(enabled = false);}.btn-danger:hover,.btn-danger:active,.btn-danger.active,.btn-danger.disabled,.btn-danger[disabled]{background-color:#bd362f;*background-color:#a9302a;
}

.button_to .btn-primary {
background-color:#faa732;background-image:-moz-linear-gradient(top, #fbb450, #f89406);background-image:-ms-linear-gradient(top, #fbb450, #f89406);background-image:-webkit-gradient(linear, 0 0, 0 100%, from(#fbb450), to(#f89406));background-image:-webkit-linear-gradient(top, #fbb450, #f89406);background-image:-o-linear-gradient(top, #fbb450, #f89406);background-image:linear-gradient(top, #fbb450, #f89406);background-repeat:repeat-x;filter:progid:DXImageTransform.Microsoft.gradient(startColorstr='#fbb450', endColorstr='#f89406', GradientType=0);border-color:#f89406 #f89406 #ad6704;border-color:rgba(0, 0, 0, 0.1) rgba(0, 0, 0, 0.1) rgba(0, 0, 0, 0.25);*background-color:#f89406;filter:progid:DXImageTransform.Microsoft.gradient(enabled = false);}.btn-warning:hover,.btn-warning:active,.btn-warning.active,.btn-warning.disabled,.btn-warning[disabled]{background-color:#f89406;*background-color:#df8505;
}

.table th, .table td {
  padding: 4px;
}
.table .sm {
  padding: 2px;
}

.over {
z-index:100;
}
.under
{
position:absolute;
padding:0px 0px 0px 0px;
left:10px;
top:-8px;
color:orange;
z-index:1; 
}

<% end %>

  <% @page_title = application_name + " Dashboard" %>

  <div class="accessible-hidden" id="current_user"><%=@user.login%></div>
  <div class="row">
    <%= render :partial => 'search_form' %>
    <h2 class="heading1">My Dashboard</h2>
  </div>

  <% extra_head_content << render_opensearch_response_metadata.html_safe %>
  <% if params.has_key?("q") %>
    <div class="alert alert-info"><i class="icon-search icon-large"></i> You searched for: <strong><%= params[:q] %></strong></div>
  <% end %>

  <%= render :partial => 'did_you_mean' %>
  <%= render :partial => 'facet_selected' %>

	<%= render 'constraints', :localized_params=>params %>
  
  <% render_pagination_info @response, :entry_name=>'item' %>

  <%= render 'sort_and_per_page' %>

  <%= render :partial=>'dashboard/document_list'  %>  
	<% sidebar_items << capture do %>
	  <%= render :partial=>'facets' %>
	<%  end %>

  <%= render 'results_pagination' %>
  <%= render :partial => 'users/activity_log', :locals => {:events => @events} %>

  <span id="single_clippy" class="clippy hidden" data-text="This is a test"></span> <i class="icon-link over" onlick="alert('abc');"></i> <|MERGE_RESOLUTION|>--- conflicted
+++ resolved
@@ -14,7 +14,6 @@
 limitations under the License.
 %>
 
-<<<<<<< HEAD
 <% content_for :js_head do %>
 
   <script type = "text/javascript"> 
@@ -32,27 +31,6 @@
           $('.button_to').hide();
       }
       $("body").css("cursor", "auto");
-=======
-<% javascript 'video.js' %>
-<% javascript 'audio.min.js' %>
-<% stylesheet 'video-js.css' %>
-<% javascript 'dashboard.js' %>
-<% javascript 'swfobject.js' %>
-
-<script type = "text/javascript"> 
-
-  // function to hide or show the batch update buttons based on how may items are checked
-  function toggleButtons(forceOn, otherPage ){
-    forceOn = typeof forceOn !== 'undefined' ? forceOn : false
-    otherPage = typeof otherPage !== 'undefined' ? otherPage : <%= !@batch_part_on_other_page %>
-    var n = $(".batch_toggle:checked").length;
-    if ((n>0) || (forceOn)) {
-        $('.batch-select-all').show();
-        $('.button_to').show();
-    } else if ( otherPage){
-        $('.batch-select-all').hide();
-        $('.button_to').hide();
->>>>>>> 780ede63
     }
   </script>
 <% end %>
@@ -180,7 +158,7 @@
 
   <% @page_title = application_name + " Dashboard" %>
 
-  <div class="accessible-hidden" id="current_user"><%=@user.login%></div>
+  <div class="accessible-hidden" id="current_user"><%=@user.user_key%></div>
   <div class="row">
     <%= render :partial => 'search_form' %>
     <h2 class="heading1">My Dashboard</h2>
@@ -206,6 +184,4 @@
 	<%  end %>
 
   <%= render 'results_pagination' %>
-  <%= render :partial => 'users/activity_log', :locals => {:events => @events} %>
-
-  <span id="single_clippy" class="clippy hidden" data-text="This is a test"></span> <i class="icon-link over" onlick="alert('abc');"></i> +  <%= render :partial => 'users/activity_log', :locals => {:events => @events} %>