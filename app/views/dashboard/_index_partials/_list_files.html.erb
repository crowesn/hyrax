<%#
Copyright © 2012 The Pennsylvania State University

Licensed under the Apache License, Version 2.0 (the "License");
you may not use this file except in compliance with the License.
You may obtain a copy of the License at

http://www.apache.org/licenses/LICENSE-2.0

Unless required by applicable law or agreed to in writing, software
distributed under the License is distributed on an "AS IS" BASIS,
WITHOUT WARRANTIES OR CONDITIONS OF ANY KIND, either express or implied.
See the License for the specific language governing permissions and
limitations under the License.
%>

<!-- scholarsphere over ride -->
<!-- the sub on ':' is b.c. jQuery has trouble with '.' or ':'
on element ids -->
<% if document.has_key?(:noid_s) %>
<% noid = document[:noid_s].first %>
<tr id="document_<%= noid.gsub(":", "_") %>" class="<%= cycle("","zebra") %>">
  <% gf = GenericFile.find(document.id) %>
  <td width="6%"><%= batch_edit_select(document) %>&nbsp;</td> 
  <td width="1%">
  <% if gf.processing? %>
     <i class="icon-magic icon-large <%= 'ss-'+gf.batch.noid%>"/>
  <% elsif gf.depositor  != @user.login %>
     <i class="icon-gift icon-large"/>
  <% end %>
  </td>
  <td width="37%">
    <a href="" title="Click for more details"><i id="expand_<%= noid.gsub(":", "_") %>" class="icon-plus icon-large fleft"></i></a>&nbsp;
    <%= render :partial => 'dashboard/_index_partials/thumbnail_display', :locals => {:document=>document} %>
    <span class=center><%= link_to render_document_show_field_value(:document=>document, :field=>document.title_or_label), sufia.generic_file_path(noid), :id => "src_copy_link#{noid}" %> <br /></span>
  </td>
  <td width="17%"><%= document.fetch(:generic_file__date_uploaded_dt,'').to_time.strftime("%m/%d/%Y") unless document.fetch(:generic_file__date_uploaded_dt,'').blank? %> </td>
  <td width="5%" align="center">
    <% if !document[:read_access_group_t].blank? and document[:read_access_group_t].include?('registered') %>
      <a href="<%= sufia.generic_file_path(noid) %>/edit/?tab=permissions" id="permission_<%= noid %>"><span class="label label-info" title="<%=t('sufia.institution_name') %>"><%=t('sufia.institution_name') %></span></a> 
    <% elsif !document[:read_access_group_t].blank? and document[:read_access_group_t].include?('public') %>
      <a href="<%= sufia.generic_file_path(noid) %>/edit/?tab=permissions" id="permission_<%= noid %>"><span class="label label-success" title="Open Access">Open Access</span></a>
    <% else %>
      <a href="<%= sufia.generic_file_path(noid) %>/edit/?tab=permissions" id="permission_<%= noid %>"><span class="label label-important" title="Private">Private</span></a>
    <% end %>
  </td>
  <td width="23%" class="center">
    <span style="position: relative; display: inline-block">
     <%= link_to raw('<!--i class="icon-unlock under"></i--><i class="icon-link icon-large over"></i>'), '#', :class => 'copypaste itemicon itemcode', :title => 'Single Use Link to File', :id => "copy_link_#{noid}" %>
    </span>&nbsp;&nbsp;&nbsp;
<<<<<<< HEAD
    <%= link_to raw('<i class="icon-pencil icon-large"></i>'), sufia.edit_generic_file_path(noid), :class=> 'itemicon itemedit', :title => 'Edit File'  %>&nbsp;&nbsp;&nbsp;
    <%= link_to raw('<i class="icon-download-alt icon-large"></i>'), sufia.download_path(noid), :class=> 'itemicon itemdownload', :title => 'Download File', :target => '_new' %>&nbsp;&nbsp;&nbsp;
    <%= link_to raw('<i class="icon-trash icon-large"></i>'), sufia.generic_file_path(noid), :class=> 'itemicon itemtrash', :title => 'Delete File', :method => :delete, :data => { :confirm => 'Deleting a file from ScholarSphere is permanent. Click OK to delete this file from ScholarSphere, or Cancel to cancel this operation'} %>&nbsp;&nbsp;&nbsp;
=======
    <%= link_to raw('<i class="icon-pencil icon-large"></i>'), edit_generic_file_path(noid), :class=> 'itemicon itemedit', :title => 'Edit File'  %>&nbsp;&nbsp;&nbsp;
    <%= link_to raw('<i class="icon-download-alt icon-large"></i>'), download_path(noid), :class=> 'itemicon itemdownload', :title => 'Download File', :target => '_new' %>&nbsp;&nbsp;&nbsp;
    <%= link_to raw('<i class="icon-trash icon-large"></i>'), generic_file_path(noid), :class=> 'itemicon itemtrash', :title => 'Delete File', :method => :delete, :data => { :confirm => 'Deleting a file from ScholarSphere is permanent. Click OK to delete this file from ScholarSphere, or Cancel to cancel this operation'} %>&nbsp;&nbsp;&nbsp;

 <% trophyclass = "trophy-off" %>
 <% trophytitle= "Highlight work " %>
 <% if @user.trophies.map(&:generic_file_id).include? noid %>
     <% trophyclass = "trophy-on" %>
     <% trophytitle= "Unhighlight work" %>
<% end %>

 <%= link_to raw("<i class='#{trophyclass} icon-trophy icon-large'></i>"),"", :class=> 'trophy-class', :title => trophytitle, :id => noid,  :remote=>true %>&nbsp;&nbsp;&nbsp;
>>>>>>> 780ede63
  </td>
</tr>
<tr class="hide" id="detail_<%= noid.gsub(":", "_") %>"> <!--  document detail"> -->
  <td colspan="6">
    <table class="expanded-details">
      <tr>
        <td><strong>File Name: </strong> <%= link_to render_document_show_field_value(:document=>document, :field=>"label_t"), sufia.generic_file_path(noid) %> </td>
        <td><strong>File Format: </strong> <%= render_document_show_field_value(:document=>document, :field=>"file_format_t") %> </td>
      </tr>
      <tr>
        <td><strong>Creator: </strong> <%= render_document_show_field_value(:document=>document, :field=>"generic_file__creator_display") %> </td>
        <td><strong>Depositor: </strong> <%= link_to_profile render_document_show_field_value(:document=>document, :field=>"depositor_t") %> </td>
      </tr>
      <tr>
        <td colspan="2"><strong>Edit Access: </strong>
          <% if !document[:edit_access_group_t].nil? %>
            Groups: <%= render_document_show_field_value(:document=>document, :field=>"edit_access_group_t") %>
            <br />
          <% end %>
          Users: <%= render_document_show_field_value(:document=>document, :field=>"edit_access_person_t") %>
        </td>
      </tr>
    </table>
  </td>
</tr>
<% end %><|MERGE_RESOLUTION|>--- conflicted
+++ resolved
@@ -25,7 +25,7 @@
   <td width="1%">
   <% if gf.processing? %>
      <i class="icon-magic icon-large <%= 'ss-'+gf.batch.noid%>"/>
-  <% elsif gf.depositor  != @user.login %>
+  <% elsif gf.depositor  != @user.user_key %>
      <i class="icon-gift icon-large"/>
   <% end %>
   </td>
@@ -48,14 +48,9 @@
     <span style="position: relative; display: inline-block">
      <%= link_to raw('<!--i class="icon-unlock under"></i--><i class="icon-link icon-large over"></i>'), '#', :class => 'copypaste itemicon itemcode', :title => 'Single Use Link to File', :id => "copy_link_#{noid}" %>
     </span>&nbsp;&nbsp;&nbsp;
-<<<<<<< HEAD
     <%= link_to raw('<i class="icon-pencil icon-large"></i>'), sufia.edit_generic_file_path(noid), :class=> 'itemicon itemedit', :title => 'Edit File'  %>&nbsp;&nbsp;&nbsp;
     <%= link_to raw('<i class="icon-download-alt icon-large"></i>'), sufia.download_path(noid), :class=> 'itemicon itemdownload', :title => 'Download File', :target => '_new' %>&nbsp;&nbsp;&nbsp;
     <%= link_to raw('<i class="icon-trash icon-large"></i>'), sufia.generic_file_path(noid), :class=> 'itemicon itemtrash', :title => 'Delete File', :method => :delete, :data => { :confirm => 'Deleting a file from ScholarSphere is permanent. Click OK to delete this file from ScholarSphere, or Cancel to cancel this operation'} %>&nbsp;&nbsp;&nbsp;
-=======
-    <%= link_to raw('<i class="icon-pencil icon-large"></i>'), edit_generic_file_path(noid), :class=> 'itemicon itemedit', :title => 'Edit File'  %>&nbsp;&nbsp;&nbsp;
-    <%= link_to raw('<i class="icon-download-alt icon-large"></i>'), download_path(noid), :class=> 'itemicon itemdownload', :title => 'Download File', :target => '_new' %>&nbsp;&nbsp;&nbsp;
-    <%= link_to raw('<i class="icon-trash icon-large"></i>'), generic_file_path(noid), :class=> 'itemicon itemtrash', :title => 'Delete File', :method => :delete, :data => { :confirm => 'Deleting a file from ScholarSphere is permanent. Click OK to delete this file from ScholarSphere, or Cancel to cancel this operation'} %>&nbsp;&nbsp;&nbsp;
 
  <% trophyclass = "trophy-off" %>
  <% trophytitle= "Highlight work " %>
@@ -65,7 +60,6 @@
 <% end %>
 
  <%= link_to raw("<i class='#{trophyclass} icon-trophy icon-large'></i>"),"", :class=> 'trophy-class', :title => trophytitle, :id => noid,  :remote=>true %>&nbsp;&nbsp;&nbsp;
->>>>>>> 780ede63
   </td>
 </tr>
 <tr class="hide" id="detail_<%= noid.gsub(":", "_") %>"> <!--  document detail"> -->
