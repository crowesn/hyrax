--- conflicted
+++ resolved
@@ -29,33 +29,6 @@
 
   private
 
-<<<<<<< HEAD
-  def render_edit_field_partial_with_action(action, key, locals)
-    ["#{action}/edit_fields/#{key}", "#{action}/edit_fields/default"].each do |str|
-      # XXX rather than handling this logic through exceptions, maybe there's a Rails internals method
-      # for determining if a partial template exists..
-      begin
-        return render partial: str, locals: locals.merge({ key: key })
-      rescue ActionView::MissingTemplate
-        nil
-      end
-    end
-  end
-
-  def render_show_field_partial_with_action(action, key, locals)
-    ["#{action}/show_fields/#{key}", "#{action}/show_fields/default"].each do |str|
-      # XXX rather than handling this logic through exceptions, maybe there's a Rails internals method
-      # for determining if a partial template exists..
-      begin
-        return render partial: str, locals: locals.merge({ key: key })
-      rescue ActionView::MissingTemplate
-        nil
-      end
-    end
-  end
-
-=======
->>>>>>> 45cc2cbb
   def download_image_tag title = nil
     if title.nil?
       image_tag "default.png", { alt: "No preview available", class: "img-responsive" }
