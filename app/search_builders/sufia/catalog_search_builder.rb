--- conflicted
+++ resolved
@@ -1,13 +1,8 @@
 class Sufia::CatalogSearchBuilder < Sufia::SearchBuilder
   self.default_processor_chain += [
     :add_access_controls_to_solr_params,
-<<<<<<< HEAD
-    :add_advanced_parse_q_to_solr,
     :show_works_or_works_that_contain_files,
     :show_only_active_records
-=======
-    :show_works_or_works_that_contain_files
->>>>>>> e17051eb
   ]
 
   # show both works that match the query and works that contain files that match the query
