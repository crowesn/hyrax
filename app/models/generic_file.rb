class GenericFile < ActiveFedora::Base
  include Hydra::ModelMixins::CommonMetadata
  include Hydra::ModelMethods
  include PSU::Noid
  include Dil::RightsMetadata

  has_metadata :name => "characterization", :type => FitsDatastream
  has_metadata :name => "descMetadata", :type => GenericFileRdfDatastream
<<<<<<< HEAD
  has_file_datastream :type => FileContentDatastream
=======
  has_file_datastream :name => "content", :type => FileContentDatastream
>>>>>>> 1510fdd7
  has_file_datastream :name => "thumbnail", :type => FileContentDatastream

  belongs_to :batch, :property => :is_part_of

  delegate :related_url, :to => :descMetadata
  delegate :based_near, :to => :descMetadata
  delegate :part_of, :to => :descMetadata
  delegate :contributor, :to => :descMetadata
  delegate :creator, :to => :descMetadata
  delegate :title, :to => :descMetadata
  delegate :tag, :to => :descMetadata
  delegate :description, :to => :descMetadata
  delegate :publisher, :to => :descMetadata
  delegate :date_created, :to => :descMetadata
  delegate :date_uploaded, :to => :descMetadata
  delegate :date_modified, :to => :descMetadata
  delegate :subject, :to => :descMetadata
  delegate :language, :to => :descMetadata
  delegate :date, :to => :descMetadata
  delegate :rights, :to => :descMetadata
  delegate :resource_type, :to => :descMetadata
  delegate :format, :to => :descMetadata
  delegate :identifier, :to => :descMetadata
  delegate :format_label, :to => :characterization
  delegate :mime_type, :to => :characterization, :unique=>true
  delegate :file_size, :to => :characterization
  delegate :last_modified, :to => :characterization
  delegate :filename, :to => :characterization
  delegate :original_checksum, :to => :characterization
  delegate :rights_basis, :to => :characterization
  delegate :copyright_basis, :to => :characterization
  delegate :copyright_note, :to => :characterization
  delegate :well_formed, :to => :characterization
  delegate :valid, :to => :characterization
  delegate :status_message, :to => :characterization
  delegate :file_title, :to => :characterization
  delegate :file_author, :to => :characterization
  delegate :page_count, :to => :characterization
  delegate :file_language, :to => :characterization
  delegate :word_count, :to => :characterization
  delegate :character_count, :to => :characterization
  delegate :paragraph_count, :to => :characterization
  delegate :line_count, :to => :characterization
  delegate :table_count, :to => :characterization
  delegate :graphics_count, :to => :characterization
  delegate :byte_order, :to => :characterization
  delegate :compression, :to => :characterization
  delegate :width, :to => :characterization
  delegate :height, :to => :characterization
  delegate :color_space, :to => :characterization
  delegate :profile_name, :to => :characterization
  delegate :profile_version, :to => :characterization
  delegate :orientation, :to => :characterization
  delegate :color_map, :to => :characterization
  delegate :image_producer, :to => :characterization
  delegate :capture_device, :to => :characterization
  delegate :scanning_software, :to => :characterization
  delegate :exif_version, :to => :characterization
  delegate :gps_timestamp, :to => :characterization
  delegate :latitude, :to => :characterization
  delegate :longitude, :to => :characterization
  delegate :character_set, :to => :characterization
  delegate :markup_basis, :to => :characterization
  delegate :markup_language, :to => :characterization
  delegate :duration, :to => :characterization
  delegate :bit_depth, :to => :characterization
  delegate :sample_rate, :to => :characterization
  delegate :channels, :to => :characterization
  delegate :data_format, :to => :characterization
  delegate :offset, :to => :characterization

  around_save :characterize_if_changed

  ## Updates those permissions that are provided to it. Does not replace any permissions unless they are provided
  def permissions=(params)
    perm_hash = permission_hash
    perm_hash['person'][params[:new_user_name]] = params[:new_user_permission] if params[:new_user_name].present?
    perm_hash['group'][params[:new_group_name]] = params[:new_group_permission] if params[:new_group_name].present?

    params[:user].each { |name, access| perm_hash['person'][name] = access} if params[:user]
    params[:group].each { |name, access| perm_hash['group'][name] = access} if params[:group]
    
    rightsMetadata.update_permissions(perm_hash)
  end

  def characterize_if_changed
    content_changed = self.content.changed?
    yield
    logger.debug "DOING CHARACTERIZE ON #{self.pid}"
    Delayed::Job.enqueue(CharacterizeJob.new(self.pid)) if content_changed
  end

  ## Extract the metadata from the content datastream and record it in the characterization datastream
  def characterize
    self.characterization.content = self.content.extract_metadata
    self.append_metadata
    self.filename = self.label
    save unless self.new_object?
  end

  def related_files
    self.batch.generic_files.reject { |gf| gf.pid == self.pid }
  end

  # Create thumbnail requires that the characterization has already been run (so mime_type, width and height is available)
  # and that the object is already has a pid set
  def create_thumbnail
    return if self.content.content.nil?
    if ["application/pdf"].include? self.mime_type
      create_pdf_thumbnail
    elsif ["image/png","image/jpeg", "image/gif"].include? self.mime_type
      create_image_thumbnail
    # if we can figure out how to do video
    #elsif ["video/mpeg", "video/mp4"].include? self.mime_type
    # TODO
    end
  end

  def create_pdf_thumbnail
    pdf = Magick::ImageList.new
    pdf.from_blob(content.content)
    thumb = pdf.scale(45, 60)
    self.thumbnail.content = thumb.to_blob
    logger.debug "Has the content changed before saving? #{self.content.changed?}"
    self.save
  end

  def create_image_thumbnail
    img = Magick::ImageList.new
    img.from_blob(content.content)
    # horizontal img
    height = self.height.first.to_i
    width = self.width.first.to_i
    if width > height
      if width > 50 and height > 35 
        thumb = img.scale(50, 35)
      else
        thumb = img.scale(width, height)
      end
    # vertical img
    else
      if width > 45 and height > 60 
        thumb = img.scale(45, 60)
      else
        thumb = img.scale(width, height)
      end
    end
    self.thumbnail.content = thumb.to_blob
    logger.debug "Has the content before saving? #{self.content.changed?}"
    self.save
  end

  def create_thumbnail
    return if self.content.content.nil?
    f = Tempfile.new("#{self.pid}-#{self.content.dsVersionID}")
    tmp_thumb = File.new("/tmp/#{self.pid}-#{self.content.dsVersionID}-thumb.png", "w+")

    f.binmode
    if self.content.content.respond_to? :read
      f.write(self.content.content.read)
    else
      f.write(self.content.content)
    end 
    f.close
    if ["application/pdf"].include? self.mime_type.first
      puts "image pdf"
      pdf = Magick::ImageList.new(f.path)[0]
      thumb = pdf.scale(45, 60)
      thumb.write tmp_thumb.path 
      self.add_file_datastream(tmp_thumb, :dsid=>'thumbnail')
      self.save
    elsif ["image/png","image/jpeg", "image/gif"].include? self.mime_type.first
      puts "image thumb"
      img = Magick::ImageList.new(f.path)

      # horizontal img
      if Integer(self.width.first) > Integer(self.height.first)
        if Integer(self.width.first) > 50 and Integer(self.height.first) > 35 
          thumb = img.scale(50, 35)
        else
          thumb = img.scale(Integer(self.width.first), Integer(self.height.first))
        end
      # vertical img
      else
        if Integer(self.width.first) > 45 and Integer(self.height.first) > 60 
          thumb = img.scale(45, 60)
        else
          thumb = img.scale(Integer(self.width.first), Integer(self.height.first))
        end
      end
      thumb.write tmp_thumb.path 
      self.add_file_datastream(tmp_thumb, :dsid=>'thumbnail')
      self.save
    # if we can figure out how to do video
    #elsif ["video/mpeg", "video/mp4"].include? self.mime_type
    end
  end

  def append_metadata
    terms = self.characterization_terms
    ScholarSphere::Application.config.fits_to_desc_mapping.each_pair do |k, v|
      if terms.has_key?(k)
        proxy_term = self.send(v)
        if terms[k].is_a? Array
          terms[k].each do |term_value|
            proxy_term << term_value unless proxy_term.include?(term_value)
          end
        else
          proxy_term << terms[k]
        end
      end
    end
  end
  
  def to_solr(solr_doc={})
    super(solr_doc)
    solr_doc["label_t"] = self.label
    solr_doc["noid_s"] = noid
    return solr_doc
  end
  
  def label=(new_label)
    @inner_object.label = new_label
    if self.title.empty?
      self.title = new_label
    end
  end

  def to_jq_upload
    return {
      "name" => self.title,
      "size" => self.file_size,
      "url" => "/files/#{noid}",
      "thumbnail_url" => self.pid,
      "delete_url" => "deleteme", # generic_file_path(:id => id),
      "delete_type" => "DELETE" 
    }
  end

  def get_terms
    terms = []
    self.descMetadata.class.config[:predicate_mapping].each do |uri, mappings|
      new_terms = mappings.keys.map(&:to_s).select do |term|
        term.start_with? "generic_file__" and !['solrtype', 'solrbehaviors'].include? term.split('__').last
      end
      terms.concat(new_terms)
    end 
    terms
  end

  def characterization_terms
    h = {}
    self.characterization.class.terminology.terms.each_pair do |k, v|
      next unless v.respond_to? :proxied_term
      term = v.proxied_term
      begin
        value = self.send(term.name)
        h[term.name] = value unless value.empty?
      rescue NoMethodError
        next
      end
    end
    h
  end

  def logs(dsid)
    ChecksumAuditLog.where(:dsid=>dsid, :pid=>self.pid).order('created_at desc, id desc')
  end

  def audit!
    audit(true)
  end

  def audit_stat
    logs = audit(true)
    logger.info "*****"
    logger.info logs.inspect
    logger.info "*****"
    audit_results = logs.collect { |result| result["pass"] }
    logger.info "!*****"
    logger.info audit_results.inspect
    logger.info "!*****"
    result =audit_results.reduce(true) { |sum, value| sum && value }
    result
  end

  def audit(force = false)
    logs = []
    self.per_version do |ver| 
      logs << GenericFile.audit(ver, force)
    end
    logs
  end

  def per_version(&block)
    self.datastreams.each do |dsid, ds|
      ds.versions.each do |ver|
        block.call(ver)
      end
    end
  end

  def self.audit!(version)
    GenericFile.audit(version, true)
  end

  def self.audit(version, force = false)
    logger.debug "***AUDIT*** log for #{version.inspect}"
    latest_audit = self.find(version.pid).logs(version.dsid).first
    unless force
      return unless GenericFile.needs_audit?(version, latest_audit)
    end
    if version.dsChecksumValid
      logger.info "***AUDIT*** Audit passed for #{version.pid} #{version.versionID}"
      passing = true
      ChecksumAuditLog.prune_history(version)
    else
      logger.warn "***AUDIT*** Audit failed for #{version.pid} #{version.versionID}"
      passing = false
    end
    ChecksumAuditLog.create!(:pass=>passing, :pid=>version.pid,
                             :dsid=>version.dsid, :version=>version.versionID)
  end

  def self.needs_audit?(version, latest_audit)
    if latest_audit and latest_audit.updated_at
      logger.debug "***AUDIT*** last audit = #{latest_audit.updated_at.to_date}"
      days_since_last_audit = (DateTime.now - latest_audit.updated_at.to_date).to_i
      logger.debug "***AUDIT*** days since last audit: #{days_since_last_audit}"
      if days_since_last_audit < Rails.application.config.max_days_between_audits
        logger.debug "***AUDIT*** No audit needed for #{version.pid} #{version.versionID} (#{latest_audit.updated_at})"
        return false
      end
    else
      logger.warn "***AUDIT*** problem with audit log!"
    end
    logger.info "***AUDIT*** Audit needed for #{version.pid} #{version.versionID}"
    true
  end

  def self.audit_everything(force = false)
    GenericFile.find(:all).each do |gf|
      gf.per_version do |ver|
        GenericFile.audit(ver, force)
      end
    end
  end

  def self.audit_everything!
    GenericFile.audit_everything(true)
  end

  private 

  def permission_hash
    old_perms = self.permissions
    user_perms =  {}
    old_perms.select{|r| r[:type] == 'user'}.each do |r|
      user_perms[r[:name]] = r[:access]
    end
    user_perms
    group_perms =  {}
    old_perms.select{|r| r[:type] == 'group'}.each do |r|
      group_perms[r[:name]] = r[:access]
    end
    {'person'=>user_perms, 'group'=>group_perms}
  end
end<|MERGE_RESOLUTION|>--- conflicted
+++ resolved
@@ -6,11 +6,7 @@
 
   has_metadata :name => "characterization", :type => FitsDatastream
   has_metadata :name => "descMetadata", :type => GenericFileRdfDatastream
-<<<<<<< HEAD
-  has_file_datastream :type => FileContentDatastream
-=======
   has_file_datastream :name => "content", :type => FileContentDatastream
->>>>>>> 1510fdd7
   has_file_datastream :name => "thumbnail", :type => FileContentDatastream
 
   belongs_to :batch, :property => :is_part_of
@@ -163,52 +159,6 @@
     self.save
   end
 
-  def create_thumbnail
-    return if self.content.content.nil?
-    f = Tempfile.new("#{self.pid}-#{self.content.dsVersionID}")
-    tmp_thumb = File.new("/tmp/#{self.pid}-#{self.content.dsVersionID}-thumb.png", "w+")
-
-    f.binmode
-    if self.content.content.respond_to? :read
-      f.write(self.content.content.read)
-    else
-      f.write(self.content.content)
-    end 
-    f.close
-    if ["application/pdf"].include? self.mime_type.first
-      puts "image pdf"
-      pdf = Magick::ImageList.new(f.path)[0]
-      thumb = pdf.scale(45, 60)
-      thumb.write tmp_thumb.path 
-      self.add_file_datastream(tmp_thumb, :dsid=>'thumbnail')
-      self.save
-    elsif ["image/png","image/jpeg", "image/gif"].include? self.mime_type.first
-      puts "image thumb"
-      img = Magick::ImageList.new(f.path)
-
-      # horizontal img
-      if Integer(self.width.first) > Integer(self.height.first)
-        if Integer(self.width.first) > 50 and Integer(self.height.first) > 35 
-          thumb = img.scale(50, 35)
-        else
-          thumb = img.scale(Integer(self.width.first), Integer(self.height.first))
-        end
-      # vertical img
-      else
-        if Integer(self.width.first) > 45 and Integer(self.height.first) > 60 
-          thumb = img.scale(45, 60)
-        else
-          thumb = img.scale(Integer(self.width.first), Integer(self.height.first))
-        end
-      end
-      thumb.write tmp_thumb.path 
-      self.add_file_datastream(tmp_thumb, :dsid=>'thumbnail')
-      self.save
-    # if we can figure out how to do video
-    #elsif ["video/mpeg", "video/mp4"].include? self.mime_type
-    end
-  end
-
   def append_metadata
     terms = self.characterization_terms
     ScholarSphere::Application.config.fits_to_desc_mapping.each_pair do |k, v|
