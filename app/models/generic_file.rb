--- conflicted
+++ resolved
@@ -699,12 +699,6 @@
   end
 
   def cleanup_trophies
-<<<<<<< HEAD
-
-=======
-    puts "HELLLOOOOOO"
-    puts self.noid
->>>>>>> 51ed21a7
     Trophy.destroy_all(generic_file_id: self.noid)
   end
 
