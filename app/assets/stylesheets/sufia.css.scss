--- conflicted
+++ resolved
@@ -15,16 +15,11 @@
 
 // Use import here instead of require so we can use the Sass variables defined in Bootstrap and Blacklight
 // TODO: Probably should use import throughout and move all of Sufia's stylesheets into a single named directory.
-<<<<<<< HEAD
-@import 'sufia/settings','sufia/header','sufia/styles','sufia/file-listing','sufia/collections','sufia/batch-edit',
-'sufia/dashboard','sufia/home-page','sufia/featured','sufia/tagcloud','sufia/usage-stats','sufia/catalog','sufia/buttons','sufia/proxy-rights', 'sufia/multi_value_fields';
-=======
 @import 'sufia/settings', 'sufia/header', 'sufia/styles', 'sufia/file-listing',
         'sufia/collections', 'sufia/batch-edit', 'sufia/dashboard', 'sufia/home-page',
         'sufia/featured', 'sufia/tagcloud', 'sufia/usage-stats', 'sufia/catalog', 'sufia/buttons',
         'sufia/proxy-rights';
 @import 'hydra-editor/multi_value_fields';
->>>>>>> 45cc2cbb
 
 #browse-everything {
   top:10%;
