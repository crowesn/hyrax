--- conflicted
+++ resolved
@@ -237,7 +237,6 @@
 ol.faq ol ol  { list-style-type: lower-roman }  
 ol.faq ol ol li { list-style-type: lower-roman }
 
-<<<<<<< HEAD
 .pager .current {
     border: 1px solid #DDDDDD;
     border-radius: 15px 15px 15px 15px;
@@ -245,15 +244,11 @@
     padding: 5px 14px;
 }
 .pager a.disabled, .pager .current {
-=======
-.pager .disabled {
->>>>>>> 5e3f152e
   pointer-events: none; 
   cursor: default; 
   font-style: bold;
   background-color: #ffff00;
 }
-<<<<<<< HEAD
 
 .pager span.disabled {
     background-color: #bebebe;
@@ -262,9 +257,7 @@
     display: inline-block;
     padding: 5px 14px;
 }    
-=======
     
->>>>>>> 5e3f152e
 .pager a[rel="next"].disabled, .pager a[rel="prev"].disabled {
   font-style: italic;
   background-color: #bebebe;
