//= require jquery-ui-1.9.2/jquery.ui.core
//= require jquery-ui-1.9.2/jquery.ui.widget
//= require jquery-ui-1.9.2/jquery.ui.menu
//= require jquery-ui-1.9.2/jquery.ui.autocomplete
//= require jquery-ui-1.9.2/jquery.ui.position
//= require jquery-ui-1.9.2/jquery.ui.effect
//= require jquery-ui-1.9.2/jquery.ui.effect-highlight

//= require bootstrap/dropdown
//= require bootstrap/button
//= require bootstrap/modal
//= require bootstrap/collapse
//= require bootstrap/tooltip
//= require bootstrap/popover
//= require bootstrap/tab

//= require video
//= require audio.min
//= require jquery.validate
//= require swfobject
//= require ZeroClipboard.min
//= require select2

//= require flot/excanvas
//= require flot/jquery.flot
//= require flot/jquery.flot.time
//= require flot/jquery.flot.selection

//= require batch_edit
//= require terms_of_service
//
//= require sufia/app
//= require sufia/fileupload
//= require sufia/permissions
//= require sufia/trophy
//= require sufia/featured_works
//= require sufia/batch_select_all
<<<<<<< HEAD
//= require sufia/manage_repeating_fields
=======
>>>>>>> 45cc2cbb
//= require sufia/edit_metadata
//= require sufia/single_use_link
//= require sufia/audio
//= require sufia/search
//= require sufia/editor
//= require sufia/ga_events
//= require sufia/tabs
//= require sufia/user_search
//= require sufia/transfers
//= require sufia/proxy_rights
//= require hydra/batch_select
//= require sufia/dashboard_actions
//= require sufia/batch

//= require hydra_collections
//= require hydra-editor/hydra-editor

//
// For Browse-everything until https://github.com/projecthydra-labs/browse-everything/issues/85 is resolved:
//= require jquery.treetable
//= require browse_everything/behavior
//
//= require jquery.blacklightTagCloud
//= require sufia/tagcloud
//= require nestable

// this needs to be after batch_select so that the form ids get setup correctly
//= require sufia/batch_edit

//over ride the blacklight default to submit
//form when sort by or show per page change
Blacklight.do_select_submit = function() {
  $(Blacklight.do_select_submit.selector).each(function() {
        var select = $(this);
        select.closest("form").find("input[type=submit]").show();
        select.bind("change", function() {
          return false;
        });
    });
};
Blacklight.do_select_submit.selector = "form.sort select, form.per_page select";

function notify_update_link() {
   $('#notify_update_link').click();
}

Blacklight.onLoad(function() {
  // Multi-value fields on forms
  $('body').on('keypress', '.multi-text-field', function(event) {
    var $activeField = $(event.target).parents('.field-wrapper'),
        $activeFieldControls = $activeField.children('.field-controls'),
        $addControl=$activeFieldControls.children('.add'),
        $removeControl=$activeFieldControls.children('.remove');

    // If user hits the "Enter" key (keyCode 13), it should add another input for the multi-value field.
    // Unless it's a textarea field (since users might want multi-line input in a textarea).
    if (event.keyCode == 13 && !($activeField.context.type == "textarea")) {
      event.preventDefault();
      $addControl.click()
      $removeControl.click()
    }
  });
  $('.multi_value.form-group').manage_fields();

  // set up global batch edit options to override the ones in the gem
  window.batch_edits_options = { checked_label: "",unchecked_label: "",progress_label: "",status_label: "",css_class: "batch_toggle"};

  setInterval(notify_update_link, 30*1000);

  // bootstrap alerts are closed this function
  $(document).on('click', '.alert .close' , function(){
    $(this).parent().hide();
  });

  $.fn.selectRange = function(start, end) {
    return this.each(function() {
        if (this.setSelectionRange) {
            this.focus();
            this.setSelectionRange(start, end);
        } else if (this.createTextRange) {
            var range = this.createTextRange();
            range.collapse(true);
            range.moveEnd('character', end);
            range.moveStart('character', start);
            range.select();
        }
    });
  };

  $("a[rel=popover]").click(function() { return false;});

  /*
   * facets lists
   */
  $("li.expandable").click(function(){
    $(this).next("ul").slideToggle();
    $(this).find('i').toggleClass("glyphicon-chevron-right glyphicon-chevron-down");
  });

  $("li.expandable_new").click(function(){
    $(this).find('i').toggleClass("glyphicon-chevron-right glyphicon-chevron-down");
  });

  $(".sorts-dash").click(function(){
    var itag =$(this).find('i');
    toggle_icon(itag);
    sort = itag.attr('class') == "caret" ? itag.attr('id')+' desc' :  itag.attr('id') +' asc';
    $('#sort').val(sort).selected = true;
    $("#dashboard_sort_submit").click();
  });

  $(".sorts").click(function(){
    var itag =$(this).find('i');
    toggle_icon(itag);
    sort = itag.attr('class') == "caret up" ? itag.attr('id')+' desc':  itag.attr('id');
    $('input[name="sort"]').attr('value', sort);
    $("#user_submit").click();
  });

}); //closing function at the top of the page

/*
 * begin functions
 */

function toggle_icon(itag){
       itag.toggleClass("caret");
       itag.toggleClass("caret up");
}

function preg_quote( str ) {
    // http://kevin.vanzonneveld.net
    // +   original by: booeyOH
    // +   improved by: Ates Goral (http://magnetiq.com)
    // +   improved by: Kevin van Zonneveld (http://kevin.vanzonneveld.net)
    // +   bugfixed by: Onno Marsman
    // *     example 1: preg_quote("$40");
    // *     returns 1: '\$40'
    // *     example 2: preg_quote("*RRRING* Hello?");
    // *     returns 2: '\*RRRING\* Hello\?'
    // *     example 3: preg_quote("\\.+*?[^]$(){}=!<>|:");
    // *     returns 3: '\\\.\+\*\?\[\^\]\$\(\)\{\}\=\!\<\>\|\:'

    return (str+'').replace(/([\\\.\+\*\?\[\^\]\$\(\)\{\}\=\!\<\>\|\:])/g, "\\$1");
}<|MERGE_RESOLUTION|>--- conflicted
+++ resolved
@@ -35,10 +35,6 @@
 //= require sufia/trophy
 //= require sufia/featured_works
 //= require sufia/batch_select_all
-<<<<<<< HEAD
-//= require sufia/manage_repeating_fields
-=======
->>>>>>> 45cc2cbb
 //= require sufia/edit_metadata
 //= require sufia/single_use_link
 //= require sufia/audio
@@ -86,22 +82,6 @@
 }
 
 Blacklight.onLoad(function() {
-  // Multi-value fields on forms
-  $('body').on('keypress', '.multi-text-field', function(event) {
-    var $activeField = $(event.target).parents('.field-wrapper'),
-        $activeFieldControls = $activeField.children('.field-controls'),
-        $addControl=$activeFieldControls.children('.add'),
-        $removeControl=$activeFieldControls.children('.remove');
-
-    // If user hits the "Enter" key (keyCode 13), it should add another input for the multi-value field.
-    // Unless it's a textarea field (since users might want multi-line input in a textarea).
-    if (event.keyCode == 13 && !($activeField.context.type == "textarea")) {
-      event.preventDefault();
-      $addControl.click()
-      $removeControl.click()
-    }
-  });
-  $('.multi_value.form-group').manage_fields();
 
   // set up global batch edit options to override the ones in the gem
   window.batch_edits_options = { checked_label: "",unchecked_label: "",progress_label: "",status_label: "",css_class: "batch_toggle"};
