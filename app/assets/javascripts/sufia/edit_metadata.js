--- conflicted
+++ resolved
@@ -56,14 +56,8 @@
   // events for autocomplete and create other array values for autocomplete
   for (var i=0; i < autocomplete_vocab.url_var.length; i++) {
     autocomplete_vocab.field_name.push('generic_file_' + autocomplete_vocab.url_var[i]);
-<<<<<<< HEAD
-    autocomplete_vocab.add_btn_id.push('additional_' + autocomplete_vocab.url_var[i] + '_submit');
-    // add autocompletes to all inputs created
-    $(".form-group.multi_value." + autocomplete_vocab.field_name[i]).find('input[type=text]')
-=======
     // autocompletes
     $("#" + autocomplete_vocab.field_name[i])
->>>>>>> 45cc2cbb
         // don't navigate away from the field on tab when selecting an item
         .bind( "keydown", function( event ) {
             if ( event.keyCode === $.ui.keyCode.TAB &&
@@ -75,24 +69,6 @@
   }
 
 
-<<<<<<< HEAD
-  function setup_autocomplete(event) {
-    var class_name = $.grep(event.target.className.split(" "),function( c ) {
-          return c.indexOf('generic_file') == 0;
-      })[0];
-    // attach auto complete for location
-    if (class_name == 'generic_file_based_near') {
-      $(event.target).find('input[type=text]').autocomplete(get_autocomplete_opts("location"));
-    }
-    // attach other auto completes
-    else if ( (index = $.inArray(class_name, autocomplete_vocab.field_name)) != -1 ) {
-      $(event.target).find('input[type=text]').autocomplete(get_autocomplete_opts(autocomplete_vocab.url_var[index]));
-    }
-  }
-
-  // add setup for autocompletes to multi value forms
-  $('.multi_value.form-group').manage_fields({ add: setup_autocomplete });
-=======
   // attach an auto complete based on the field
   function setup_autocomplete(e, cloneElem) {
     var $cloneElem = $(cloneElem);
@@ -106,5 +82,4 @@
   }
 
   $('.multi_value.form-group').manage_fields({add: setup_autocomplete});
->>>>>>> 45cc2cbb
 });