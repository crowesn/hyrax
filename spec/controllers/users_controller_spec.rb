require 'spec_helper'

describe UsersController, :type => :controller do
  let(:user) { FactoryGirl.create(:user) }
  before(:each) do
    sign_in user
    allow_any_instance_of(User).to receive(:groups).and_return([])
    allow(controller).to receive(:clear_session_user) ## Don't clear out the authenticated session
  end

  describe "#show" do
    it "show the user profile if user exists" do
      get :show, id: user.user_key
      expect(response).to be_success
      expect(response).to_not redirect_to(root_path)
      expect(flash[:alert]).to be_nil
    end
    it "redirects to root if user does not exist" do
      get :show, id: 'johndoe666'
      expect(response).to redirect_to(root_path)
      expect(flash[:alert]).to include ("User 'johndoe666' does not exist")
    end

    describe "when the user has trophies" do
      let(:file1) { GenericFile.create { |f| f.apply_depositor_metadata(user) } }
      let(:file2) { GenericFile.create { |f| f.apply_depositor_metadata(user) } }
      let(:file3) { GenericFile.create { |f| f.apply_depositor_metadata(user) } }
      let!(:trophy1) { user.trophies.create!(generic_file_id: file1.noid) }
      let!(:trophy2) { user.trophies.create!(generic_file_id: file2.noid) }
      let!(:trophy3) { user.trophies.create!(generic_file_id: file3.noid) }

      it "show the user profile if user exists" do
        get :show, id: user.user_key
        expect(response).to be_success
        expect(assigns[:trophies]).to match_array([file1, file2, file3])
      end

    end
  end
  describe "#index" do
    let!(:u1) { FactoryGirl.create(:user) }
    let!(:u2) { FactoryGirl.create(:user) }

    describe "requesting html" do
      it "should test users" do
        get :index
        expect(assigns[:users]).to include(u1, u2)
        expect(response).to be_successful
      end
    end
    describe "requesting json" do
      it "should display users" do
        get :index, format: :json
        expect(response).to be_successful
        json = JSON.parse(response.body)
        expect(json.map{|u| u['id']}).to include(u1.email, u2.email)
        expect(json.map{|u| u['text']}).to include(u1.email, u2.email)
      end
    end

    describe "query users"  do
      it "finds the expected user via email" do
        get :index,  uq: u1.email
        expect(assigns[:users]).to include(u1)
        expect(assigns[:users]).to_not include(u2)
        expect(response).to be_successful
      end

      it "finds the expected user via display name" do
        u1.display_name = "Dr. Curator"
        u1.save
        u2.display_name = "Jr. Architect"
        u2.save
        allow_any_instance_of(User).to receive(:display_name).and_return("Dr. Curator", "Jr.Archivist")
        get :index,  uq: u1.display_name
        expect(assigns[:users]).to include(u1)
        expect(assigns[:users]).to_not include(u2)
        expect(response).to be_successful
        u1.display_name = nil
        u1.save
        u2.display_name = nil
        u2.save
      end

      it "uses the base query" do
        u3 = FactoryGirl.create(:user)
        allow(controller).to receive(:base_query).and_return(["email == \"#{u3.email}\""])
        get :index
        expect(assigns[:users]).to include(u3)
        expect(assigns[:users]).to_not include(u1, u2)
        u3.destroy
      end
    end
  end
  describe "#edit" do

    it "show edit form when user edits own profile" do
      get :edit, id: user.user_key
      expect(response).to be_success
      expect(response).to render_template('users/edit')
      expect(flash[:alert]).to be_nil
    end

    context "when user attempts to edit another profile" do
      let(:another_user) { FactoryGirl.create(:user) }
      it "redirects to show profile" do
        get :edit, id: another_user.user_key
        expect(response).to redirect_to(@routes.url_helpers.profile_path(another_user.to_param))
        expect(flash[:alert]).to include("Permission denied: cannot access this page.")
      end
    end

    describe "when the user has trophies" do
      let(:file1) { GenericFile.create { |f| f.apply_depositor_metadata(user) } }
      let(:file2) { GenericFile.create { |f| f.apply_depositor_metadata(user) } }
      let(:file3) { GenericFile.create { |f| f.apply_depositor_metadata(user) } }
      let!(:trophy1) { user.trophies.create!(generic_file_id: file1.noid) }
      let!(:trophy2) { user.trophies.create!(generic_file_id: file2.noid) }
      let!(:trophy3) { user.trophies.create!(generic_file_id: file3.noid) }

      it "show the user profile if user exists" do
        get :edit, id: user.user_key
        expect(response).to be_success
        expect(assigns[:trophies]).to match_array([file1, file2, file3])
      end

    end
  end

  describe "#update" do
    context "the profile of another user" do
      let(:another_user) { FactoryGirl.create(:user) }
      it "should not allow other users to update" do
        post :update, id: another_user.user_key, user: { avatar: nil }
        expect(response).to redirect_to(@routes.url_helpers.profile_path(another_user.to_param))
        expect(flash[:alert]).to include("Permission denied: cannot access this page.")
      end
    end

    it "should set an avatar and redirect to profile" do
      expect(user.avatar?).to be false
      s1 = double('one')
      expect(UserEditProfileEventJob).to receive(:new).with(user.user_key).and_return(s1)
      expect(Sufia.queue).to receive(:push).with(s1).once
      f = fixture_file_upload('/1.5mb-avatar.jpg', 'image/jpg')
      post :update, id: user.user_key, user: { avatar: f }
      expect(response).to redirect_to(@routes.url_helpers.profile_path(user.to_param))
      expect(flash[:notice]).to include("Your profile has been updated")
      expect(User.find_by_user_key(user.user_key).avatar?).to be true
    end
    it "should validate the content type of an avatar" do
      expect(Sufia.queue).to receive(:push).never
      f = fixture_file_upload('/image.jp2', 'image/jp2')
      post :update, id: user.user_key, user: { avatar: f }
      expect(response).to redirect_to(@routes.url_helpers.edit_profile_path(user.to_param))
      expect(flash[:alert]).to include("Avatar You are not allowed to upload \"jp2\" files, allowed types: jpg, jpeg, png, gif, bmp, tif, tiff")
    end
    it "should validate the size of an avatar" do
      f = fixture_file_upload('/4-20.png', 'image/png')
      expect(Sufia.queue).to receive(:push).never
      post :update, id: user.user_key, user: { avatar: f }
      expect(response).to redirect_to(@routes.url_helpers.edit_profile_path(user.to_param))
      expect(flash[:alert]).to include("Avatar file size must be less than 2MB")
    end

    context "user with existing avatar" do
      before do
        f = fixture_file_upload('/world.png', 'image/png')
        user.update(avatar: f)
      end

      it "should delete an avatar" do
        s1 = double('one')
        expect(UserEditProfileEventJob).to receive(:new).with(user.user_key).and_return(s1)
        expect(Sufia.queue).to receive(:push).with(s1).once
<<<<<<< HEAD
        post :update, id: @user.user_key, user: { remove_avatar: 'true' }
        expect(response).to redirect_to(@routes.url_helpers.profile_path(@user.to_param))
=======
        post :update, id: user.user_key, user: { remove_avatar: 'true' }
        expect(response).to redirect_to(@routes.url_helpers.profile_path(user.to_param))
>>>>>>> 45cc2cbb
        expect(flash[:notice]).to include("Your profile has been updated")
        expect(User.find_by_user_key(user.user_key).avatar?).to be false
      end
    end

    it "should refresh directory attributes" do
      s1 = double('one')
      expect(UserEditProfileEventJob).to receive(:new).with(user.user_key).and_return(s1)
      expect(Sufia.queue).to receive(:push).with(s1).once
<<<<<<< HEAD
      expect_any_instance_of(User).to receive(:populate_attributes).once.and_call_original
      post :update, id: @user.user_key, user: { update_directory: 'true' }
      expect(response).to redirect_to(@routes.url_helpers.profile_path(@user.to_param))
=======
      expect_any_instance_of(User).to receive(:populate_attributes).once
      post :update, id: user.user_key, user: { update_directory: 'true' }
      expect(response).to redirect_to(@routes.url_helpers.profile_path(user.to_param))
>>>>>>> 45cc2cbb
      expect(flash[:notice]).to include("Your profile has been updated")
    end

    it "should set an social handles" do
      expect(user.twitter_handle).to be_blank
      expect(user.facebook_handle).to be_blank
      expect(user.googleplus_handle).to be_blank
      expect(user.linkedin_handle).to be_blank
      expect(user.orcid).to be_blank
      post :update, id: user.user_key, user: { twitter_handle: 'twit', facebook_handle: 'face', googleplus_handle: 'goo', linkedin_handle:"link", orcid: '0000-0000-1111-2222' }
      expect(response).to redirect_to(@routes.url_helpers.profile_path(user.to_param))
      expect(flash[:notice]).to include("Your profile has been updated")
      u = User.find_by_user_key(user.user_key)
      expect(u.twitter_handle).to eq 'twit'
      expect(u.facebook_handle).to eq 'face'
      expect(u.googleplus_handle).to eq 'goo'
      expect(u.linkedin_handle).to eq 'link'
      expect(u.orcid).to eq 'http://orcid.org/0000-0000-1111-2222'
    end

    it 'displays a flash when invalid ORCID is entered' do
      expect(user.orcid).to be_blank
      post :update, id: user.user_key, user: { orcid: 'foobar' }
      expect(response).to redirect_to(@routes.url_helpers.edit_profile_path(user.to_param))
      expect(flash[:alert]).to include('Orcid must be a string of 19 characters, e.g., "0000-0000-0000-0000"')
    end

    context "when removing a trophy" do
      let(:file) { GenericFile.create { |f| f.apply_depositor_metadata(user) } }
      before do
        user.trophies.create!(generic_file_id: file.noid)
      end
      it "should remove a trophy" do
        expect {
          post :update, id: user.user_key,  'remove_trophy_'+file.noid => 'yes'
        }.to change { user.trophies.count }.by(-1)
        expect(response).to redirect_to(@routes.url_helpers.profile_path(user.to_param))
        expect(flash[:notice]).to include("Your profile has been updated")
      end
    end
  end

  describe "#follow" do
    let(:another_user) { FactoryGirl.create(:user) }
    it "should follow another user if not already following, and log an event" do
      expect(user.following?(another_user)).to be false
      s1 = double('one')
      expect(UserFollowEventJob).to receive(:new).with(user.user_key, another_user.user_key).and_return(s1)
      expect(Sufia.queue).to receive(:push).with(s1).once
      post :follow, id: another_user.user_key
      expect(response).to redirect_to(@routes.url_helpers.profile_path(another_user.to_param))
      expect(flash[:notice]).to include("You are following #{another_user.user_key}")
    end
    it "should redirect to profile if already following and not log an event" do
      allow_any_instance_of(User).to receive(:following?).with(another_user).and_return(true)
      expect(Sufia.queue).to receive(:push).never
      post :follow, id: another_user.user_key
      expect(response).to redirect_to(@routes.url_helpers.profile_path(another_user.to_param))
      expect(flash[:notice]).to include("You are following #{another_user.user_key}")
    end
    it "should redirect to profile if user attempts to self-follow and not log an event" do
      expect(Sufia.queue).to receive(:push).never
      post :follow, id: user.user_key
      expect(response).to redirect_to(@routes.url_helpers.profile_path(user.to_param))
      expect(flash[:alert]).to include("You cannot follow or unfollow yourself")
    end
  end

  describe "#unfollow" do
    let(:another_user) { FactoryGirl.create(:user) }
    it "should unfollow another user if already following, and log an event" do
      allow_any_instance_of(User).to receive(:following?).with(another_user).and_return(true)
      s1 = double('one')
      expect(UserUnfollowEventJob).to receive(:new).with(user.user_key, another_user.user_key).and_return(s1)
      expect(Sufia.queue).to receive(:push).with(s1).once
      post :unfollow, id: another_user.user_key
      expect(response).to redirect_to(@routes.url_helpers.profile_path(another_user.to_param))
      expect(flash[:notice]).to include("You are no longer following #{another_user.user_key}")
    end
    it "should redirect to profile if not following and not log an event" do
      allow(user).to receive(:following?).with(another_user).and_return(false)
      expect(Sufia.queue).to receive(:push).never
      post :unfollow, id: another_user.user_key
      expect(response).to redirect_to(@routes.url_helpers.profile_path(another_user.to_param))
      expect(flash[:notice]).to include("You are no longer following #{another_user.user_key}")
    end
    it "should redirect to profile if user attempts to self-follow and not log an event" do
      expect(Sufia.queue).to receive(:push).never
      post :unfollow, id: user.user_key
      expect(response).to redirect_to(@routes.url_helpers.profile_path(user.to_param))
      expect(flash[:alert]).to include("You cannot follow or unfollow yourself")
    end
  end

  describe "#toggle_trophy" do
     let(:file) { GenericFile.create { |f| f.apply_depositor_metadata(user) } }
     let(:file_id) { file.id }
     let(:another_user) { FactoryGirl.create(:user) }

     it "should trophy a file" do
      post :toggle_trophy, {id: user.user_key, file_id: file_id}
      json = JSON.parse(response.body)
      expect(json['user_id']).to eq user.id
      expect(json['generic_file_id']).to eq file_id
    end
     it "should not trophy a file for a different user" do
      post :toggle_trophy, {id: another_user.user_key, file_id: file_id}
      expect(response).to_not be_success
    end
     it "should not trophy a file with no edit privs" do
      sign_in another_user
      post :toggle_trophy, {id: another_user.user_key, file_id: file_id}
      expect(response).to_not be_success
    end
  end
end<|MERGE_RESOLUTION|>--- conflicted
+++ resolved
@@ -173,13 +173,8 @@
         s1 = double('one')
         expect(UserEditProfileEventJob).to receive(:new).with(user.user_key).and_return(s1)
         expect(Sufia.queue).to receive(:push).with(s1).once
-<<<<<<< HEAD
-        post :update, id: @user.user_key, user: { remove_avatar: 'true' }
-        expect(response).to redirect_to(@routes.url_helpers.profile_path(@user.to_param))
-=======
         post :update, id: user.user_key, user: { remove_avatar: 'true' }
         expect(response).to redirect_to(@routes.url_helpers.profile_path(user.to_param))
->>>>>>> 45cc2cbb
         expect(flash[:notice]).to include("Your profile has been updated")
         expect(User.find_by_user_key(user.user_key).avatar?).to be false
       end
@@ -189,15 +184,9 @@
       s1 = double('one')
       expect(UserEditProfileEventJob).to receive(:new).with(user.user_key).and_return(s1)
       expect(Sufia.queue).to receive(:push).with(s1).once
-<<<<<<< HEAD
-      expect_any_instance_of(User).to receive(:populate_attributes).once.and_call_original
-      post :update, id: @user.user_key, user: { update_directory: 'true' }
-      expect(response).to redirect_to(@routes.url_helpers.profile_path(@user.to_param))
-=======
       expect_any_instance_of(User).to receive(:populate_attributes).once
       post :update, id: user.user_key, user: { update_directory: 'true' }
       expect(response).to redirect_to(@routes.url_helpers.profile_path(user.to_param))
->>>>>>> 45cc2cbb
       expect(flash[:notice]).to include("Your profile has been updated")
     end
 
