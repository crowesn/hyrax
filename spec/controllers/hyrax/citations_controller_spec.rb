--- conflicted
+++ resolved
@@ -37,14 +37,8 @@
         request.env['HTTP_REFERER'] = 'http://test.host/foo'
       end
 
-<<<<<<< HEAD
-      # TODO: fix this behavior
-      it "is not successful" do
+      it "is successful" do
         expect(controller).to receive(:add_breadcrumb).with('My Dashboard', Hyrax::Engine.routes.url_helpers.dashboard_index_path(locale: 'en'))
-=======
-      it "is successful" do
-        expect(controller).to receive(:add_breadcrumb).with('My Dashboard', Hyrax::Engine.routes.url_helpers.dashboard_index_path)
->>>>>>> 708bc6ed
         get :file, params: { id: file_set }
         expect(response).to be_successful
         expect(assigns(:presenter)).to be_kind_of Hyrax::FileSetPresenter
