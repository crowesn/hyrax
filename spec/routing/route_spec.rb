--- conflicted
+++ resolved
@@ -87,16 +87,16 @@
     end
   end
 
-<<<<<<< HEAD
   describe 'WorkflowAction' do
     it 'routes to update' do
       expect(put: 'concern/workflow_actions/5').to route_to(controller: 'curation_concerns/workflow_actions', action: 'update', id: '5')
-=======
+    end
+  end
+
   describe 'Admin Dashboard' do
     routes { CurationConcerns::Engine.routes }
     it 'routes to the admin dashboard' do
       expect(get: '/admin').to route_to(controller: 'curation_concerns/admin', action: 'index')
->>>>>>> 6ba60a87
     end
   end
 end