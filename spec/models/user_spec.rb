require 'spec_helper'

describe User, :type => :model do
<<<<<<< HEAD
  let(:user) { FactoryGirl.build(:user) }
  let(:another_user) { FactoryGirl.build(:user) }

=======
  before(:all) do
    @user = FactoryGirl.find_or_create(:jill)
    @another_user = FactoryGirl.find_or_create(:archivist)
  end
  after(:all) do
    @user.destroy
    @another_user.destroy
  end
>>>>>>> eacbbbd4
  it "should have an email" do
    expect(user.user_key).to be_kind_of String
  end
  it "should have activity stream-related methods defined" do
    expect(user).to respond_to(:stream)
    expect(user).to respond_to(:events)
    expect(user).to respond_to(:profile_events)
    expect(user).to respond_to(:create_event)
    expect(user).to respond_to(:log_event)
    expect(user).to respond_to(:log_profile_event)
  end
  it "should have social attributes" do
<<<<<<< HEAD
    expect(user).to respond_to(:twitter_handle)
    expect(user).to respond_to(:facebook_handle)
    expect(user).to respond_to(:googleplus_handle)
    expect(user).to respond_to(:linkedin_handle)
=======
    expect(@user).to respond_to(:twitter_handle)
    expect(@user).to respond_to(:facebook_handle)
    expect(@user).to respond_to(:googleplus_handle)
    expect(@user).to respond_to(:linkedin_handle)
    expect(@user).to respond_to(:orcid)
  end
  describe 'ORCID validation and normalization' do
    it 'saves when a valid bare ORCID is supplied' do
      @user.orcid = '0000-0000-1111-2222'
      expect(@user).to be_valid
      expect(@user.save).to be true
    end
    it 'saves when a valid ORCID URI is supplied' do
      @user.orcid = 'http://orcid.org/0000-0000-1111-2222'
      expect(@user).to be_valid
      expect(@user.save).to be true
    end
    it 'normalizes bare ORCIDs to URIs' do
      @user.orcid = '0000-0000-1111-2222'
      @user.save
      expect(@user.orcid).to eq 'http://orcid.org/0000-0000-1111-2222'
    end
    it 'marks bad ORCIDs as invalid' do
      @user.orcid = '000-000-111-222'
      expect(@user).not_to be_valid
      expect(@user.save).to be false
    end
>>>>>>> eacbbbd4
  end

  describe "#to_param" do
    let(:user) { User.new(email: 'jilluser@example.com') }

    it "should override to_param to make keys more recognizable in redis (and useable within Rails URLs)" do
      expect(user.to_param).to eq("jilluser@example-dot-com")
    end
  end

  it "should have a cancan ability defined" do
    expect(user).to respond_to(:can?)
  end
  it "should not have any followers" do
    expect(user.followers_count).to eq(0)
    expect(another_user.follow_count).to eq(0)
  end
  describe "follow/unfollow" do
    let(:user) { FactoryGirl.create(:user) }
    let(:another_user) { FactoryGirl.create(:user) }
    before do
      user.follow(another_user)
    end

    it "should be able to follow another user" do
      expect(user).to be_following(another_user)
      expect(another_user).to_not be_following(user)
      expect(another_user).to be_followed_by(user)
      expect(user).to_not be_followed_by(another_user)
    end
    it "should be able to unfollow another user" do
      user.stop_following(another_user)
      expect(user).to_not be_following(another_user)
      expect(another_user).to_not be_followed_by(user)
    end
  end

  describe "trophy_files" do
    let(:user) { FactoryGirl.create(:user) }
    let(:file1) { GenericFile.create { |f| f.apply_depositor_metadata(user) } }
    let(:file2) { GenericFile.create { |f| f.apply_depositor_metadata(user) } }
    let(:file3) { GenericFile.create { |f| f.apply_depositor_metadata(user) } }
    let!(:trophy1) { user.trophies.create!(generic_file_id: file1.noid) }
    let!(:trophy2) { user.trophies.create!(generic_file_id: file2.noid) }
    let!(:trophy3) { user.trophies.create!(generic_file_id: file3.noid) }

    it "should return a list of generic files" do
      expect(user.trophy_files).to eq [file1, file2, file3]
    end

  end

  describe "activity streams" do
    let(:now) { DateTime.now.to_i }
    let(:activities) {
        [{ action: 'so and so edited their profile', timestamp: now },
        { action: 'so and so uploaded a file', timestamp: (now - 360 ) }]
    }
    let(:file_activities) {
      [{ action: 'uploaded a file', timestamp: now + 1 }]
    }

    before do
      allow(user).to receive(:events).and_return(activities)
      allow(user).to receive(:profile_events).and_return(file_activities)
    end

    it "gathers the user's recent activity within the default amount of time" do
      expect(user.get_all_user_activity).to eq(file_activities.concat(activities))
    end

    it "gathers the user's recent activity within a given timestamp" do
      expect(user.get_all_user_activity(now-60)).to eq(file_activities.concat([activities.first]))
    end
  end
  describe "proxy_deposit_rights" do
    before do
      @subject = FactoryGirl.create :curator
      @subject.can_receive_deposits_from << user
      @subject.can_make_deposits_for << another_user
      @subject.save!
    end
    it "can_receive_deposits_from" do
      expect(@subject.can_receive_deposits_from.to_a).to eq [user]
      expect(user.can_make_deposits_for.to_a).to eq [@subject]
    end
    it "can_make_deposits_for" do
      expect(@subject.can_make_deposits_for.to_a).to eq [another_user]
      expect(another_user.can_receive_deposits_from.to_a).to eq [@subject]
    end
  end
end<|MERGE_RESOLUTION|>--- conflicted
+++ resolved
@@ -1,20 +1,9 @@
 require 'spec_helper'
 
 describe User, :type => :model do
-<<<<<<< HEAD
   let(:user) { FactoryGirl.build(:user) }
   let(:another_user) { FactoryGirl.build(:user) }
 
-=======
-  before(:all) do
-    @user = FactoryGirl.find_or_create(:jill)
-    @another_user = FactoryGirl.find_or_create(:archivist)
-  end
-  after(:all) do
-    @user.destroy
-    @another_user.destroy
-  end
->>>>>>> eacbbbd4
   it "should have an email" do
     expect(user.user_key).to be_kind_of String
   end
@@ -27,40 +16,33 @@
     expect(user).to respond_to(:log_profile_event)
   end
   it "should have social attributes" do
-<<<<<<< HEAD
     expect(user).to respond_to(:twitter_handle)
     expect(user).to respond_to(:facebook_handle)
     expect(user).to respond_to(:googleplus_handle)
     expect(user).to respond_to(:linkedin_handle)
-=======
-    expect(@user).to respond_to(:twitter_handle)
-    expect(@user).to respond_to(:facebook_handle)
-    expect(@user).to respond_to(:googleplus_handle)
-    expect(@user).to respond_to(:linkedin_handle)
-    expect(@user).to respond_to(:orcid)
+    expect(user).to respond_to(:orcid)
   end
   describe 'ORCID validation and normalization' do
     it 'saves when a valid bare ORCID is supplied' do
-      @user.orcid = '0000-0000-1111-2222'
-      expect(@user).to be_valid
-      expect(@user.save).to be true
+      user.orcid = '0000-0000-1111-2222'
+      expect(user).to be_valid
+      expect(user.save).to be true
     end
     it 'saves when a valid ORCID URI is supplied' do
-      @user.orcid = 'http://orcid.org/0000-0000-1111-2222'
-      expect(@user).to be_valid
-      expect(@user.save).to be true
+      user.orcid = 'http://orcid.org/0000-0000-1111-2222'
+      expect(user).to be_valid
+      expect(user.save).to be true
     end
     it 'normalizes bare ORCIDs to URIs' do
-      @user.orcid = '0000-0000-1111-2222'
-      @user.save
-      expect(@user.orcid).to eq 'http://orcid.org/0000-0000-1111-2222'
+      user.orcid = '0000-0000-1111-2222'
+      user.save
+      expect(user.orcid).to eq 'http://orcid.org/0000-0000-1111-2222'
     end
     it 'marks bad ORCIDs as invalid' do
-      @user.orcid = '000-000-111-222'
-      expect(@user).not_to be_valid
-      expect(@user.save).to be false
+      user.orcid = '000-000-111-222'
+      expect(user).not_to be_valid
+      expect(user.save).to be false
     end
->>>>>>> eacbbbd4
   end
 
   describe "#to_param" do
