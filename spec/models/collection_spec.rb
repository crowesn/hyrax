describe Collection do
  let(:collection) { create(:public_collection) }

  it "has open visibility" do
    expect(collection.read_groups).to eq ['public']
  end

<<<<<<< HEAD
  describe "#validates_with" do
    before { collection.title = nil }
    it "ensures the collection has a title" do
      expect(collection).not_to be_valid
      expect(collection.errors.messages[:title]).to eq(["You must provide a title"])
=======
  describe "#to_solr" do
    let(:collection) { FactoryGirl.build(:collection, user: user, title: ['A good title']) }

    let(:solr_document) { collection.to_solr }

    it "has title information" do
      expect(solr_document).to include 'title_tesim' => ['A good title'],
                                       'title_sim' => ['A good title']
    end

    it "has depositor information" do
      expect(solr_document).to include 'depositor_tesim' => [user.user_key],
                                       'depositor_ssim' => [user.user_key]
    end

    context "with members" do
      before do
        collection.members << gf1
      end
    end
  end

  describe "#depositor" do
    before do
      subject.apply_depositor_metadata(user)
    end

    it "has a depositor" do
      expect(subject.depositor).to eq(user.user_key)
    end
  end

  describe "the ability" do
    let(:collection) { described_class.create(title: ['Some title']) { |c| c.apply_depositor_metadata(user) } }

    let(:ability) { Ability.new(user) }

    it "allows the depositor to edit and read" do
      expect(ability.can?(:read, collection)).to be true
      expect(ability.can?(:edit, collection)).to be true
    end
  end

  describe "#members_objects" do
    before do
      subject.save
    end
    it "is empty by default" do
      expect(subject.member_objects).to match_array []
    end

    context "adding members" do
      it "allows multiple files to be added" do
        subject.add_member_objects [gf1.id, gf2.id, gf3.id]
        subject.save
        expect(subject.reload.member_objects).to match_array [gf1, gf2, gf3]
      end
    end
  end

  it "has a title" do
    subject.title = ["title"]
    subject.save
    expect(subject.reload.title).to eq ["title"]
  end

  it "has a description" do
    subject.title = ["title"]
    subject.description = ["description"]
    subject.save
    expect(subject.reload.description).to eq ["description"]
  end

  describe "#destroy" do
    before do
      subject.members = [gf1, gf2]
      subject.save
      subject.destroy
    end

    it "does not delete member files when deleted" do
      expect(GenericWork.exists?(gf1.id)).to be true
      expect(GenericWork.exists?(gf2.id)).to be true
    end
  end

  describe "Collection by another name" do
    before do
      class OtherCollection < ActiveFedora::Base
        include CurationConcerns::Collection
      end

      class Member < ActiveFedora::Base
        include Hydra::Works::WorkBehavior
      end
    end
    after do
      Object.send(:remove_const, :OtherCollection)
      Object.send(:remove_const, :Member)
    end

    let(:member) { Member.create }
    let(:collection) { OtherCollection.create }

    before do
      collection.add_member_objects member.id
    end

    it "have members that know about the collection" do
      member.reload
      expect(member.member_of_collections).to eq [collection]
>>>>>>> 613651ef
    end
  end
end<|MERGE_RESOLUTION|>--- conflicted
+++ resolved
@@ -5,15 +5,17 @@
     expect(collection.read_groups).to eq ['public']
   end
 
-<<<<<<< HEAD
   describe "#validates_with" do
     before { collection.title = nil }
     it "ensures the collection has a title" do
       expect(collection).not_to be_valid
       expect(collection.errors.messages[:title]).to eq(["You must provide a title"])
-=======
+    end
+  end
+
   describe "#to_solr" do
-    let(:collection) { FactoryGirl.build(:collection, user: user, title: ['A good title']) }
+    let(:user) { create(:user) }
+    let(:collection) { build(:collection, user: user, title: ['A good title']) }
 
     let(:solr_document) { collection.to_solr }
 
@@ -26,15 +28,10 @@
       expect(solr_document).to include 'depositor_tesim' => [user.user_key],
                                        'depositor_ssim' => [user.user_key]
     end
-
-    context "with members" do
-      before do
-        collection.members << gf1
-      end
-    end
   end
 
   describe "#depositor" do
+    let(:user) { build(:user) }
     before do
       subject.apply_depositor_metadata(user)
     end
@@ -44,64 +41,58 @@
     end
   end
 
-  describe "the ability" do
-    let(:collection) { described_class.create(title: ['Some title']) { |c| c.apply_depositor_metadata(user) } }
-
-    let(:ability) { Ability.new(user) }
-
-    it "allows the depositor to edit and read" do
-      expect(ability.can?(:read, collection)).to be true
-      expect(ability.can?(:edit, collection)).to be true
-    end
-  end
-
   describe "#members_objects" do
-    before do
-      subject.save
-    end
+    let(:collection) { create(:collection) }
     it "is empty by default" do
-      expect(subject.member_objects).to match_array []
+      expect(collection.member_objects).to match_array []
     end
 
     context "adding members" do
+      let(:work1) { create(:work) }
+      let(:work2) { create(:work) }
+      let(:work3) { create(:work) }
+
       it "allows multiple files to be added" do
-        subject.add_member_objects [gf1.id, gf2.id, gf3.id]
-        subject.save
-        expect(subject.reload.member_objects).to match_array [gf1, gf2, gf3]
+        collection.add_member_objects [work1.id, work2.id, work3.id]
+        collection.save!
+        expect(collection.reload.member_objects).to match_array [work1, work2, work3]
       end
     end
   end
 
   it "has a title" do
     subject.title = ["title"]
-    subject.save
+    subject.save!
     expect(subject.reload.title).to eq ["title"]
   end
 
   it "has a description" do
     subject.title = ["title"]
     subject.description = ["description"]
-    subject.save
+    subject.save!
     expect(subject.reload.description).to eq ["description"]
   end
 
   describe "#destroy" do
+    let(:collection) { build(:collection) }
+    let(:work1) { create(:work) }
+    let(:work2) { create(:work) }
     before do
-      subject.members = [gf1, gf2]
-      subject.save
-      subject.destroy
+      collection.add_member_objects [work1.id, work2.id]
+      collection.save!
+      collection.destroy
     end
 
     it "does not delete member files when deleted" do
-      expect(GenericWork.exists?(gf1.id)).to be true
-      expect(GenericWork.exists?(gf2.id)).to be true
+      expect(GenericWork.exists?(work1.id)).to be true
+      expect(GenericWork.exists?(work2.id)).to be true
     end
   end
 
   describe "Collection by another name" do
     before do
       class OtherCollection < ActiveFedora::Base
-        include CurationConcerns::Collection
+        include Hyrax::CollectionBehavior
       end
 
       class Member < ActiveFedora::Base
@@ -114,7 +105,7 @@
     end
 
     let(:member) { Member.create }
-    let(:collection) { OtherCollection.create }
+    let(:collection) { OtherCollection.create(title: ['test title']) }
 
     before do
       collection.add_member_objects member.id
@@ -123,7 +114,6 @@
     it "have members that know about the collection" do
       member.reload
       expect(member.member_of_collections).to eq [collection]
->>>>>>> 613651ef
     end
   end
 end