require 'spec_helper'


describe GenericFile do
  before(:each) do 
    @file = GenericFile.new
  end 
  it "should have rightsMetadata" do
    @file.rightsMetadata.should be_instance_of Hydra::RightsMetadata
  end
  it "should have apply_depositor_metadata" do
    @file.apply_depositor_metadata('jcoyne')
    @file.rightsMetadata.edit_access.should == ['jcoyne']
  end
  it "should have a characterization datastream" do
    @file.characterization.should be_kind_of FitsDatastream
  end 
  it "should have a dc desc metadata" do
    @file.descMetadata.should be_kind_of Psu::DcDatastream
  end
<<<<<<< HEAD


=======
>>>>>>> 225240ce
end<|MERGE_RESOLUTION|>--- conflicted
+++ resolved
@@ -18,9 +18,4 @@
   it "should have a dc desc metadata" do
     @file.descMetadata.should be_kind_of Psu::DcDatastream
   end
-<<<<<<< HEAD
-
-
-=======
->>>>>>> 225240ce
 end