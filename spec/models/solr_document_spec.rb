describe ::SolrDocument, type: :model do
  let(:document) { described_class.new(attributes) }
  let(:attributes) { {} }

  describe "date_uploaded" do
    let(:attributes) { { 'date_uploaded_dtsi' => '2013-03-14T00:00:00Z' } }
    subject { document.date_uploaded }
    it { is_expected.to eq '03/14/2013' }

    context "when an invalid type is provided" do
      let(:attributes) { { 'date_uploaded_dtsi' => 'Test' } }
      it "logs parse errors" do
        expect(ActiveFedora::Base.logger).to receive(:info).with(/Unable to parse date.*/)
        subject
      end
    end
  end

  describe "create_date" do
    let(:attributes) { { 'system_create_dtsi' => '2013-03-14T00:00:00Z' } }
    subject { document.create_date }
    it { is_expected.to eq '03/14/2013' }

    context "when an invalid type is provided" do
      let(:attributes) { { 'system_create_dtsi' => 'Test' } }
      it "logs parse errors" do
        expect(ActiveFedora::Base.logger).to receive(:info).with(/Unable to parse date.*/)
        subject
      end
    end
  end

  describe "resource_type" do
    let(:attributes) { { 'resource_type_tesim' => ['Image'] } }
    subject { document.resource_type }
    it { is_expected.to eq ['Image'] }
  end

  describe '#to_param' do
    let(:id) { '1v53kn56d' }
    let(:attributes) { { id: id } }
    subject { document.to_param }
    it { is_expected.to eq id }
  end

<<<<<<< HEAD
  describe "document types" do
    class Mimes
      include Hydra::Works::MimeTypes
    end
=======
  describe "#suppressed?" do
    let(:attributes) { { 'suppressed_bsi' => suppressed_value } }
    subject { document }
    context 'when true' do
      let(:suppressed_value) { true }
      it { is_expected.to be_suppressed }
    end
    context 'when false' do
      let(:suppressed_value) { false }
      it { is_expected.not_to be_suppressed }
    end
  end

  describe "creator" do
    subject { document.creator }
>>>>>>> 613651ef

    Mimes.office_document_mime_types.each do |type|
      context "when mime-type is #{type}" do
        let(:attributes) { { 'mime_type_ssi' => type } }
        subject { document }
        it { is_expected.to be_office_document }
      end
    end

    Mimes.video_mime_types.each do |type|
      context "when mime-type is #{type}" do
        let(:attributes) { { 'mime_type_ssi' => type } }
        subject { document }
        it { is_expected.to be_video }
      end
    end
  end

  describe '#collection_ids' do
    subject { document.collection_ids }
    context 'when the object belongs to collections' do
      let(:attributes) do
        { id: '123',
          title_tesim: ['A generic work'],
          collection_ids_tesim: ['123', '456', '789'] }
      end
      it { is_expected.to eq ['123', '456', '789'] }
    end

    context 'when the object does not belong to any collections' do
      let(:attributes) do
        { id: '123',
          title_tesim: ['A generic work'] }
      end

      it { is_expected.to eq [] }
    end
  end

  describe '#collections' do
    subject { document.collections }
    context 'when the object belongs to a collection' do
      let(:coll_id) { '456' }
      let(:attributes) do
        { id: '123',
          title_tesim: ['A generic work'],
          collection_ids_tesim: [coll_id] }
      end

      let(:coll_attrs) { { id: coll_id, title_tesim: ['A Collection'] } }

      before do
        ActiveFedora::SolrService.add(coll_attrs)
        ActiveFedora::SolrService.commit
      end

      it 'returns the solr docs for the collections' do
        expect(subject.count).to eq 1
        solr_doc = subject.first
        expect(solr_doc).to be_kind_of described_class
        expect(solr_doc['id']).to eq coll_id
        expect(solr_doc['title_tesim']).to eq coll_attrs[:title_tesim]
      end
    end

    context 'when the object does not belong to any collections' do
      it { is_expected.to eq [] }
    end
  end

  describe "#height" do
    let(:attributes) { { height_is: '444' } }
    subject { document.height }
    it { is_expected.to eq '444' }
  end

  describe "#width" do
    let(:attributes) { { width_is: '555' } }
    subject { document.width }
    it { is_expected.to eq '555' }
  end

  context "when exporting in endnote format" do
    let(:attributes) { { id: "1234" } }
    subject { document.endnote_filename }
    it { is_expected.to eq("1234.endnote") }
  end
end<|MERGE_RESOLUTION|>--- conflicted
+++ resolved
@@ -43,12 +43,6 @@
     it { is_expected.to eq id }
   end
 
-<<<<<<< HEAD
-  describe "document types" do
-    class Mimes
-      include Hydra::Works::MimeTypes
-    end
-=======
   describe "#suppressed?" do
     let(:attributes) { { 'suppressed_bsi' => suppressed_value } }
     subject { document }
@@ -61,10 +55,10 @@
       it { is_expected.not_to be_suppressed }
     end
   end
-
-  describe "creator" do
-    subject { document.creator }
->>>>>>> 613651ef
+  describe "document types" do
+    class Mimes
+      include Hydra::Works::MimeTypes
+    end
 
     Mimes.office_document_mime_types.each do |type|
       context "when mime-type is #{type}" do
