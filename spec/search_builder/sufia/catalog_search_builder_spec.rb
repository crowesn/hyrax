describe Sufia::CatalogSearchBuilder do
  let(:context) { double }
  let(:builder) { described_class.new(context).with(blacklight_params) }
  let(:solr_params) { Blacklight::Solr::Request.new }
  let(:blacklight_params) { { q: user_query } }
  let(:user_query) { "find me" }

<<<<<<< HEAD
  describe "search query" do
    context "with a user query" do
      let(:user_query) { "find me" }
      it "creates a valid solr join for works and files" do
        builder.show_works_or_works_that_contain_files(solr_params)
=======
  describe "#show_works_or_works_that_contain_files" do
    subject { builder.show_works_or_works_that_contain_files(solr_params) }

    context "with a user query" do
      it "creates a valid solr join for works and files" do
        subject
>>>>>>> e17051eb
        expect(solr_params[:user_query]).to eq user_query
        expect(solr_params[:q]).to eq "{!lucene}_query_:\"{!dismax v=$user_query}\" _query_:\"{!join from=id to=file_set_ids_ssim}{!dismax v=$user_query}\""
      end
    end

<<<<<<< HEAD
    context "with out a user query" do
      let(:user_query) { nil }
      it "does not modify the query" do
        builder.show_works_or_works_that_contain_files(solr_params)
=======
    context "without a user query" do
      let(:blacklight_params) { {} }
      it "does not modify the query" do
        subject
>>>>>>> e17051eb
        expect(solr_params[:user_query]).to be_nil
        expect(solr_params[:q]).to be_nil
      end
    end

<<<<<<< HEAD
  describe "mediated deposit" do
    before do
      allow(Flipflop).to receive(:enable_mediated_deposit?).and_return(mediation_enabled)
    end

    context "with mediated deposit enabled" do
      let(:user_query) { nil }
      let(:mediation_enabled) { true }
      it "does includes suppressed switch" do
        builder.show_only_active_records(solr_params)
        expect(solr_params[:fq]).to eq ["-suppressed_bsi:true"]
      end
    end

    context "with mediated deposit disabled" do
      let(:user_query) { nil }
      let(:mediation_enabled) { false }
      it "does not include suppressed switch" do
        builder.show_only_active_records(solr_params)
        expect(solr_params[:fq]).to be_nil
=======
    context "when doing a fielded search" do
      let(:blacklight_params) { { q: user_query, search_field: 'depositor' } }
      # Blacklight sets up these values when we've done a fielded search.
      # Here we're ensuring they aren't wiped out
      let(:solr_params) { Blacklight::Solr::Request.new("q" => "{!qf=depositor_ssim pf=depositor_ssim}\"#{user_query}\"") }
      it "does not modify the query" do
        subject
        expect(solr_params[:user_query]).to be_nil
        expect(solr_params[:q]).to eq '{!qf=depositor_ssim pf=depositor_ssim}"find me"'
>>>>>>> e17051eb
      end
    end
  end
end<|MERGE_RESOLUTION|>--- conflicted
+++ resolved
@@ -5,63 +5,26 @@
   let(:blacklight_params) { { q: user_query } }
   let(:user_query) { "find me" }
 
-<<<<<<< HEAD
-  describe "search query" do
-    context "with a user query" do
-      let(:user_query) { "find me" }
-      it "creates a valid solr join for works and files" do
-        builder.show_works_or_works_that_contain_files(solr_params)
-=======
   describe "#show_works_or_works_that_contain_files" do
     subject { builder.show_works_or_works_that_contain_files(solr_params) }
 
     context "with a user query" do
       it "creates a valid solr join for works and files" do
         subject
->>>>>>> e17051eb
         expect(solr_params[:user_query]).to eq user_query
         expect(solr_params[:q]).to eq "{!lucene}_query_:\"{!dismax v=$user_query}\" _query_:\"{!join from=id to=file_set_ids_ssim}{!dismax v=$user_query}\""
       end
     end
 
-<<<<<<< HEAD
-    context "with out a user query" do
-      let(:user_query) { nil }
-      it "does not modify the query" do
-        builder.show_works_or_works_that_contain_files(solr_params)
-=======
     context "without a user query" do
       let(:blacklight_params) { {} }
       it "does not modify the query" do
         subject
->>>>>>> e17051eb
         expect(solr_params[:user_query]).to be_nil
         expect(solr_params[:q]).to be_nil
       end
     end
 
-<<<<<<< HEAD
-  describe "mediated deposit" do
-    before do
-      allow(Flipflop).to receive(:enable_mediated_deposit?).and_return(mediation_enabled)
-    end
-
-    context "with mediated deposit enabled" do
-      let(:user_query) { nil }
-      let(:mediation_enabled) { true }
-      it "does includes suppressed switch" do
-        builder.show_only_active_records(solr_params)
-        expect(solr_params[:fq]).to eq ["-suppressed_bsi:true"]
-      end
-    end
-
-    context "with mediated deposit disabled" do
-      let(:user_query) { nil }
-      let(:mediation_enabled) { false }
-      it "does not include suppressed switch" do
-        builder.show_only_active_records(solr_params)
-        expect(solr_params[:fq]).to be_nil
-=======
     context "when doing a fielded search" do
       let(:blacklight_params) { { q: user_query, search_field: 'depositor' } }
       # Blacklight sets up these values when we've done a fielded search.
@@ -71,7 +34,32 @@
         subject
         expect(solr_params[:user_query]).to be_nil
         expect(solr_params[:q]).to eq '{!qf=depositor_ssim pf=depositor_ssim}"find me"'
->>>>>>> e17051eb
+      end
+    end
+  end
+
+  describe "#show_only_active_records" do
+    before do
+      allow(Flipflop).to receive(:enable_mediated_deposit?).and_return(mediation_enabled)
+    end
+
+    subject { builder.show_only_active_records(solr_params) }
+
+    context "with mediated deposit enabled" do
+      let(:user_query) { nil }
+      let(:mediation_enabled) { true }
+      it "includes suppressed switch" do
+        subject
+        expect(solr_params[:fq]).to eq ["-suppressed_bsi:true"]
+      end
+    end
+
+    context "with mediated deposit disabled" do
+      let(:user_query) { nil }
+      let(:mediation_enabled) { false }
+      it "does not include suppressed switch" do
+        subject
+        expect(solr_params[:fq]).to be_empty
       end
     end
   end
