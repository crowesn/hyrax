--- conflicted
+++ resolved
@@ -1,9 +1,5 @@
 module Sufia
   module Models
-<<<<<<< HEAD
-    VERSION = "5.0.0.rc1"
-=======
     VERSION = "6.0.0.rc2"
->>>>>>> 45cc2cbb
   end
 end