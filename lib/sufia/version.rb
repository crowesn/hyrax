--- conflicted
+++ resolved
@@ -1,7 +1,3 @@
 module Sufia
-<<<<<<< HEAD
-  VERSION = "5.0.0.rc1"
-=======
   VERSION = "6.0.0.rc2"
->>>>>>> 45cc2cbb
 end