--- conflicted
+++ resolved
@@ -53,14 +53,11 @@
       end
 
       CurationConcerns::CurationConcern.actor_factory = Sufia::ActorFactory
-<<<<<<< HEAD
       CurationConcerns::Workflow::WorkflowFactory.workflow_strategy = Sufia::Workflow::WorkflowByAdminSetStrategy
-=======
       # Don't try to load this class until the application has been generated
       if defined? ::SearchBuilder
         CurationConcerns::AdminSetService.default_search_builder = Sufia::AdminSetSearchBuilder
       end
->>>>>>> 5996a807
     end
 
     initializer 'sufia.assets.precompile' do |app|
