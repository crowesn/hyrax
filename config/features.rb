--- conflicted
+++ resolved
@@ -4,7 +4,6 @@
   strategy :active_record, class: Hyrax::Feature
   strategy :default
 
-<<<<<<< HEAD
   feature :proxy_deposit,
           default: true,
           description: "Depositors may designate proxies to deposit works on their behalf"
@@ -13,10 +12,8 @@
           default: true,
           description: "Depositors may transfer their works to another user"
 
-=======
   # Note, if this is deactivated, a default admin set will be created and all
   # works will be assigned to it when they are created.
->>>>>>> b94519e2
   feature :assign_admin_set,
           default: true,
           description: "Ability to assign uploaded items to an admin set"
