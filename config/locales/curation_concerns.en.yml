--- conflicted
+++ resolved
@@ -33,6 +33,7 @@
     dashboard:
       menu:
         index: "Admin Dashboard"
+        resource_details: "Resource Details"
     division:
       name: "Your Division at Institution"
       homepage_url: "#"
@@ -165,7 +166,6 @@
       restricted:
         text: "Private"
         class: "label-danger"
-<<<<<<< HEAD
     workflow:
       generic_work:
         finalize_digitization: "Finalize Digitization"
@@ -176,33 +176,6 @@
         flag: "Flag"
         restore: "Restore"
         unflag: "Remove Flag"
-=======
-    single_use_links:
-      title: Single-Use Links
-      table:
-        link: Link
-        key: Key
-        expires: Expires
-        actions: Actions
-        no_links: No links have been generated
-      download: 
-        type: Download
-        generate: Generate Download Link
-      show: 
-        type: Show
-        generate: Generate Show Link
-      copy: 
-        tooltip: Copied!
-        button: Copy to Clipboard
-      delete: Delete
-      expiration:
-        time: "in %{value} hours"
-        lesser_time: in less than one hour
-    dashboard:
-      menu:
-        index: "Admin Dashboard"
-        resource_details: "Resource Details"
->>>>>>> 5ed96628
   blacklight:
     search:
       fields:
