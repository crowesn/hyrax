en:
  curation_concerns:
    product_name: "Repository"
    institution_name:  &INSTITUTION_NAME "Institution Name"
    catalog:
      index:
        type_tabs:
          all: All
    collections:
      search_form:
        placeholder: "Search Collection"
        label: "Search Collection %{title}"
    division:
      name: "Your Division at Institution"
      homepage_url: "#"
    document_language: "en"
    institution:
      name: "Your Institution"
      homepage_url: "#"
    show:
      related_files:
        heading: 'Members'
      downloadable_content:
        heading: 'Downloadable Content'
        default_link: 'Download file'
        image_link: 'Download image'
        office_link: 'Download file'
        pdf_link: 'Download PDF'
    search:
      form:
        q:
          label: "Search Repository"
          placeholder: "Type keywords in here"
    bread_crumb:
      works_list: "the works browser"
    api:
      accepted:
        default: "Your request has been accepted for processing, but processing is not complete. See job for more info."
      unauthorized:
        default: "You must be logged in to do that!"
      forbidden:
        default: "You are not authorized to access this content."
      success:
        default: "Your request was processed successfully."
      deleted:
        default: "Deleted the Resource"
      not_found:
        default: "Could not find a resource that matches your request."
      unprocessable_entity:
        default: "The resource you attempted to modify cannot be modified according to your request."
        empty_file: "The file you uploaded has no content."
      bad_request:
        default: "Unable to process your request.  See errors for more info."
      internal_error:
        default: "The server encountered an error."
    schema_org:
      resource_type:
        Article: "http://schema.org/Article"
        Audio: "http://schema.org/AudioObject"
        Book: "http://schema.org/Book"
        Conference Proceeding: "http://schema.org/ScholarlyArticle"
        Dataset: "http://schema.org/Dataset"
        Dissertation: "http://schema.org/ScholarlyArticle"
        Image: "http://schema.org/ImageObject"
        Map or Cartographic Material: "http://schema.org/Map"
        Masters Thesis: "http://schema.org/ScholarlyArticle"
        Part of Book: "http://schema.org/Book"
        Research Paper: "http://schema.org/ScholarlyArticle"
        Software or Program Code: "http://schema.org/Code"
        Video: "http://schema.org/VideoObject"
      based_near:
        type: "http://schema.org/Place"
        property: contentLocation
        value: name
      contributor:
        type: "http://schema.org/Person"
        property: contributor
        # used as the itemprop value for itemscoped attributes
        value: name
      creator:
        type: "http://schema.org/Person"
        property: creator
        value: name
      date_created:
        property: dateCreated
      description:
        property: description
      language:
        property: inLanguage
      publisher:
        type: "http://schema.org/Organization"
        property: publisher
        value: name
      subject:
        type: "http://schema.org/Thing"
        property: about
        value: name
      keyword:
        property: keywords
      title:
        property: name

    visibility:
      open:
        text: "Open Access"
        class: "label-success"
        label_html: <span class="label label-success">Open Access</span> Everyone. Check out <a href="">SHERPA/RoMEO</a> for specific publishers' copyright policies if you plan to patent and/or publish your %{type} in a journal.
      authenticated:
        text: *INSTITUTION_NAME
        class: "label-info"
        label_html: "<span class=\"label label-info\">%{institution}</span> Only users who are logged in through %{institution}."
      embargo:
        text: "Embargo"
        class: "label-warning"
        label_html: <span class="label label-warning">Embargo</span>
        expired:
          authenticated:
            text: "Embargo (Expired, Authenticated)"
          open:
            text: "Embargo (Expired, Open)"
        active:
          authenticated:
            text: "Embargo (Active, Authenticated)"
          restricted:
            text: "Embargo (Active, Restricted)"
      lease:
        text: "Lease"
        class: "label-warning"
        label_html: <span class="label label-warning">Lease</span>
        active:
          authenticated:
            text: "Lease (Active, Authenticated)"
          open:
            text: "Lease (Active, Open)"
        expired:
          authenticated:
            text: "Lease (Expired, Authenticated)"
          restricted:
            text: "Lease (Expired, Restricted)"
      private:
        label_html: <span class="label label-danger">Private</span> Only users and/or groups that have been given specific access in the "Share With" section.
      restricted:
        text: "Private"
        class: "label-danger"
    single_use_links:
      title: Single-Use Links
      table:
        link: Link
        key: Key
        expires: Expires
        actions: Actions
        no_links: No links have been generated
      download: 
        type: Download
        generate: Generate Download Link
      show: 
        type: Show
        generate: Generate Show Link
      copy: 
        tooltip: Copied!
        button: Copy to Clipboard
      delete: Delete
      expiration:
        time: "in %{value} hours"
        lesser_time: in less than one hour
<<<<<<< HEAD
    workflow:
      generic_work:
        finalize_digitization: "Finalize Digitization"
=======
    dashboard:
      menu:
        index: "Admin Dashboard"
>>>>>>> 6ba60a87
  blacklight:
    search:
      fields:
        facet:
          human_readable_type_sim: Type of Work
          creator_sim: Creator
          keyword_sim: Keyword
          subject_sim: Subject
          language_sim: Language
          based_near_sim: Location
          publisher_sim: Publisher
          file_format_sim: Format
          generic_type_sim: Type
        index:
          description_tesim: "Description"
          keyword_tesim: "Keyword"
          subject_tesim: "Subject"
          creator_tesim: "Creator"
          contributor_tesim: "Contributor"
          publisher_tesim: "Publisher"
          based_near_tesim: "Location"
          language_tesim: "Language"
          date_uploaded_tesi: "Date Uploaded"
          date_modified_tesi: "Date Modified"
          date_created_tesim: "Date Created"
          rights_tesim: "Rights"
          human_readable_type_tesim: "Resource Type"
          format_tesim: "File Format"
          identifier_tesim: "Identifier"
        show:
          title_tesim: "Title"
          description_tesim: "Description"
          keyword_tesim: "Keyword"
          subject_tesim: "Subject"
          creator_tesim: "Creator"
          contributor_tesim: "Contributor"
          publisher_tesim: "Publisher"
          based_near_tesim: "Location"
          language_tesim: "Language"
          date_uploaded_tesi: "Date Uploaded"
          date_modified_tesi: "Date Modified"
          date_created_tesim: "Date Created"
          rights_tesim: "Rights"
          human_readable_type_tesim: "Resource Type"
          format_tesim: "File Format"
          identifier_tesim: "Identifier"
  file_manager:
    link_text: 'File Manager'
  simple_form:
    required:
      html: '<span class="label label-info required-tag">required</span>'
    hints:
      defaults:
        description: 'Please keep your description to 300 words or fewer.'
        files:       'A PDF is preferred.'
    labels:
      defaults:
        lease_expiration_date:     'until'
        embargo_release_date:      'until'
        visibility_during_embargo: 'Restricted to'
        visibility_after_embargo:  'then open it up to'
        visibility_during_lease:   'Is available for'
        visibility_after_lease:    'then restrict it to'
        files:                     'Upload a file'<|MERGE_RESOLUTION|>--- conflicted
+++ resolved
@@ -1,38 +1,5 @@
 en:
   curation_concerns:
-    product_name: "Repository"
-    institution_name:  &INSTITUTION_NAME "Institution Name"
-    catalog:
-      index:
-        type_tabs:
-          all: All
-    collections:
-      search_form:
-        placeholder: "Search Collection"
-        label: "Search Collection %{title}"
-    division:
-      name: "Your Division at Institution"
-      homepage_url: "#"
-    document_language: "en"
-    institution:
-      name: "Your Institution"
-      homepage_url: "#"
-    show:
-      related_files:
-        heading: 'Members'
-      downloadable_content:
-        heading: 'Downloadable Content'
-        default_link: 'Download file'
-        image_link: 'Download image'
-        office_link: 'Download file'
-        pdf_link: 'Download PDF'
-    search:
-      form:
-        q:
-          label: "Search Repository"
-          placeholder: "Type keywords in here"
-    bread_crumb:
-      works_list: "the works browser"
     api:
       accepted:
         default: "Your request has been accepted for processing, but processing is not complete. See job for more info."
@@ -53,6 +20,28 @@
         default: "Unable to process your request.  See errors for more info."
       internal_error:
         default: "The server encountered an error."
+    bread_crumb:
+      works_list: "the works browser"
+    catalog:
+      index:
+        type_tabs:
+          all: All
+    collections:
+      search_form:
+        placeholder: "Search Collection"
+        label: "Search Collection %{title}"
+    dashboard:
+      menu:
+        index: "Admin Dashboard"
+    division:
+      name: "Your Division at Institution"
+      homepage_url: "#"
+    document_language: "en"
+    institution:
+      name: "Your Institution"
+      homepage_url: "#"
+    institution_name:  &INSTITUTION_NAME "Institution Name"
+    product_name: "Repository"
     schema_org:
       resource_type:
         Article: "http://schema.org/Article"
@@ -99,49 +88,20 @@
         property: keywords
       title:
         property: name
-
-    visibility:
-      open:
-        text: "Open Access"
-        class: "label-success"
-        label_html: <span class="label label-success">Open Access</span> Everyone. Check out <a href="">SHERPA/RoMEO</a> for specific publishers' copyright policies if you plan to patent and/or publish your %{type} in a journal.
-      authenticated:
-        text: *INSTITUTION_NAME
-        class: "label-info"
-        label_html: "<span class=\"label label-info\">%{institution}</span> Only users who are logged in through %{institution}."
-      embargo:
-        text: "Embargo"
-        class: "label-warning"
-        label_html: <span class="label label-warning">Embargo</span>
-        expired:
-          authenticated:
-            text: "Embargo (Expired, Authenticated)"
-          open:
-            text: "Embargo (Expired, Open)"
-        active:
-          authenticated:
-            text: "Embargo (Active, Authenticated)"
-          restricted:
-            text: "Embargo (Active, Restricted)"
-      lease:
-        text: "Lease"
-        class: "label-warning"
-        label_html: <span class="label label-warning">Lease</span>
-        active:
-          authenticated:
-            text: "Lease (Active, Authenticated)"
-          open:
-            text: "Lease (Active, Open)"
-        expired:
-          authenticated:
-            text: "Lease (Expired, Authenticated)"
-          restricted:
-            text: "Lease (Expired, Restricted)"
-      private:
-        label_html: <span class="label label-danger">Private</span> Only users and/or groups that have been given specific access in the "Share With" section.
-      restricted:
-        text: "Private"
-        class: "label-danger"
+    search:
+      form:
+        q:
+          label: "Search Repository"
+          placeholder: "Type keywords in here"
+    show:
+      related_files:
+        heading: 'Members'
+      downloadable_content:
+        heading: 'Downloadable Content'
+        default_link: 'Download file'
+        image_link: 'Download image'
+        office_link: 'Download file'
+        pdf_link: 'Download PDF'
     single_use_links:
       title: Single-Use Links
       table:
@@ -163,15 +123,51 @@
       expiration:
         time: "in %{value} hours"
         lesser_time: in less than one hour
-<<<<<<< HEAD
+    visibility:
+      open:
+        text: "Open Access"
+        class: "label-success"
+        label_html: <span class="label label-success">Open Access</span> Everyone. Check out <a href="">SHERPA/RoMEO</a> for specific publishers' copyright policies if you plan to patent and/or publish your %{type} in a journal.
+      authenticated:
+        text: *INSTITUTION_NAME
+        class: "label-info"
+        label_html: "<span class=\"label label-info\">%{institution}</span> Only users who are logged in through %{institution}."
+      embargo:
+        text: "Embargo"
+        class: "label-warning"
+        label_html: <span class="label label-warning">Embargo</span>
+        expired:
+          authenticated:
+            text: "Embargo (Expired, Authenticated)"
+          open:
+            text: "Embargo (Expired, Open)"
+        active:
+          authenticated:
+            text: "Embargo (Active, Authenticated)"
+          restricted:
+            text: "Embargo (Active, Restricted)"
+      lease:
+        text: "Lease"
+        class: "label-warning"
+        label_html: <span class="label label-warning">Lease</span>
+        active:
+          authenticated:
+            text: "Lease (Active, Authenticated)"
+          open:
+            text: "Lease (Active, Open)"
+        expired:
+          authenticated:
+            text: "Lease (Expired, Authenticated)"
+          restricted:
+            text: "Lease (Expired, Restricted)"
+      private:
+        label_html: <span class="label label-danger">Private</span> Only users and/or groups that have been given specific access in the "Share With" section.
+      restricted:
+        text: "Private"
+        class: "label-danger"
     workflow:
       generic_work:
         finalize_digitization: "Finalize Digitization"
-=======
-    dashboard:
-      menu:
-        index: "Admin Dashboard"
->>>>>>> 6ba60a87
   blacklight:
     search:
       fields:
