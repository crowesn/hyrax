--- conflicted
+++ resolved
@@ -16,16 +16,10 @@
   gem.version       = Sufia::VERSION
 
   gem.add_dependency 'rails', '~> 3.2.8'
-<<<<<<< HEAD
   gem.add_dependency 'blacklight', '~> 4.0.0'
   gem.add_dependency 'blacklight_advanced_search'
-  #gem.add_dependency 'hydra-head', '5.0.0.rc1'
   gem.add_dependency "hydra-head", "~> 5.0.0.rc1"
-=======
-  gem.add_dependency 'blacklight'#, '~> 4.0.0.pre4'
-  gem.add_dependency 'blacklight_advanced_search', '1.2.4' #bump to 2.0 for bl4
-  gem.add_dependency 'hydra-head', '5.0.0.pre11'
->>>>>>> 3e0e4026
+
   # Just for the stylesheets. This can probably be removed when we upgrade to 5.0.0 because the 
   # Hydra generator no longer adds the assets automatically.
   #gem.add_dependency 'hydra-file-access', '~> 5.0.0.rc1'
